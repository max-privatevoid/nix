--- conflicted
+++ resolved
@@ -674,7 +674,7 @@
             return
                 ANSI_RED + repeat("█", chars1) +
                 ANSI_GREEN + repeat("█", chars2 - chars1) +
-                ANSI_YELLOW + repeat("▓", chars3 - chars2) +
+                ANSI_WARNING + repeat("▓", chars3 - chars2) +
                 ANSI_NORMAL + repeat("▒", barLength - chars3);
         };
 
@@ -863,17 +863,7 @@
 
 Logger * makeProgressBar()
 {
-    return new ProgressBar(
-<<<<<<< HEAD
-        isatty(STDIN_FILENO)
-        && isatty(STDOUT_FILENO)
-        && isatty(STDERR_FILENO)
-        && getEnv("TERM").value_or("dumb") != "dumb"
-=======
-        printBuildLogs,
-        shouldANSI()
->>>>>>> 133905b3
-    );
+    return new ProgressBar(shouldANSI() && isatty(STDIN_FILENO));
 }
 
 void stopProgressBar()
