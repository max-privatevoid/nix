#include "args.hh"
#include "hash.hh"

namespace nix {

void Args::addFlag(Flag && flag_)
{
    auto flag = std::make_shared<Flag>(std::move(flag_));
    if (flag->handler.arity != ArityAny)
        assert(flag->handler.arity == flag->labels.size());
    assert(flag->longName != "");
    longFlags[flag->longName] = flag;
    if (flag->shortName) shortFlags[flag->shortName] = flag;
}

void Args::parseCmdline(const Strings & _cmdline)
{
    Strings pendingArgs;
    bool dashDash = false;

    Strings cmdline(_cmdline);

    for (auto pos = cmdline.begin(); pos != cmdline.end(); ) {

        auto arg = *pos;

        /* Expand compound dash options (i.e., `-qlf' -> `-q -l -f',
           `-j3` -> `-j 3`). */
        if (!dashDash && arg.length() > 2 && arg[0] == '-' && arg[1] != '-' && isalpha(arg[1])) {
            *pos = (string) "-" + arg[1];
            auto next = pos; ++next;
            for (unsigned int j = 2; j < arg.length(); j++)
                if (isalpha(arg[j]))
                    cmdline.insert(next, (string) "-" + arg[j]);
                else {
                    cmdline.insert(next, string(arg, j));
                    break;
                }
            arg = *pos;
        }

        if (!dashDash && arg == "--") {
            dashDash = true;
            ++pos;
        }
        else if (!dashDash && std::string(arg, 0, 1) == "-") {
            if (!processFlag(pos, cmdline.end()))
                throw UsageError(format("unrecognised flag '%1%'") % arg);
        }
        else {
            pendingArgs.push_back(*pos++);
            if (processArgs(pendingArgs, false))
                pendingArgs.clear();
        }
    }

    processArgs(pendingArgs, true);
}

void Args::printHelp(const string & programName, std::ostream & out)
{
    std::cout << fmt(ANSI_BOLD "Usage:" ANSI_NORMAL " %s " ANSI_ITALIC "FLAGS..." ANSI_NORMAL, programName);
    for (auto & exp : expectedArgs) {
        std::cout << renderLabels({exp.label});
        // FIXME: handle arity > 1
        if (exp.arity == 0) std::cout << "...";
        if (exp.optional) std::cout << "?";
    }
    std::cout << "\n";

    auto s = description();
    if (s != "")
        std::cout << "\n" ANSI_BOLD "Summary:" ANSI_NORMAL " " << s << ".\n";

    if (longFlags.size()) {
        std::cout << "\n";
        std::cout << ANSI_BOLD "Flags:" ANSI_NORMAL "\n";
        printFlags(out);
    }
}

void Args::printFlags(std::ostream & out)
{
    Table2 table;
    for (auto & flag : longFlags) {
        if (hiddenCategories.count(flag.second->category)) continue;
        table.push_back(std::make_pair(
                (flag.second->shortName ? std::string("-") + flag.second->shortName + ", " : "    ")
                + "--" + flag.first + renderLabels(flag.second->labels),
                flag.second->description));
    }
    printTable(out, table);
}

bool Args::processFlag(Strings::iterator & pos, Strings::iterator end)
{
    assert(pos != end);

    auto process = [&](const std::string & name, const Flag & flag) -> bool {
        ++pos;
        std::vector<std::string> args;
        for (size_t n = 0 ; n < flag.handler.arity; ++n) {
            if (pos == end) {
                if (flag.handler.arity == ArityAny) break;
                throw UsageError("flag '%s' requires %d argument(s)", name, flag.handler.arity);
            }
            args.push_back(*pos++);
        }
        flag.handler.fun(std::move(args));
        return true;
    };

    if (string(*pos, 0, 2) == "--") {
        auto i = longFlags.find(string(*pos, 2));
        if (i == longFlags.end()) return false;
        return process("--" + i->first, *i->second);
    }

    if (string(*pos, 0, 1) == "-" && pos->size() == 2) {
        auto c = (*pos)[1];
        auto i = shortFlags.find(c);
        if (i == shortFlags.end()) return false;
        return process(std::string("-") + c, *i->second);
    }

    return false;
}

bool Args::processArgs(const Strings & args, bool finish)
{
    if (expectedArgs.empty()) {
        if (!args.empty())
            throw UsageError(format("unexpected argument '%1%'") % args.front());
        return true;
    }

    auto & exp = expectedArgs.front();

    bool res = false;

    if ((exp.arity == 0 && finish) ||
        (exp.arity > 0 && args.size() == exp.arity))
    {
        std::vector<std::string> ss;
        for (auto & s : args) ss.push_back(s);
        exp.handler(std::move(ss));
        expectedArgs.pop_front();
        res = true;
    }

    if (finish && !expectedArgs.empty() && !expectedArgs.front().optional)
        throw UsageError("more arguments are required");

    return res;
}

Args::Flag Args::Flag::mkHashTypeFlag(std::string && longName, HashType * ht)
{
    return Flag {
        .longName = std::move(longName),
        .description = "hash algorithm ('md5', 'sha1', 'sha256', or 'sha512')",
        .labels = {"hash-algo"},
        .handler = {[ht](std::string s) {
            *ht = parseHashType(s);
<<<<<<< HEAD
            if (*ht == HashType::Unknown)
                throw UsageError("unknown hash type '%1%'", s);
=======
        }}
    };
}

Args::Flag Args::Flag::mkHashTypeOptFlag(std::string && longName, std::optional<HashType> * oht)
{
    return Flag {
        .longName = std::move(longName),
        .description = "hash algorithm ('md5', 'sha1', 'sha256', or 'sha512'). Optional as can also be gotten from SRI hash itself.",
        .labels = {"hash-algo"},
        .handler = {[oht](std::string s) {
            *oht = std::optional<HashType> { parseHashType(s) };
>>>>>>> 406dbb7f
        }}
    };
}

Strings argvToStrings(int argc, char * * argv)
{
    Strings args;
    argc--; argv++;
    while (argc--) args.push_back(*argv++);
    return args;
}

std::string renderLabels(const Strings & labels)
{
    std::string res;
    for (auto label : labels) {
        for (auto & c : label) c = std::toupper(c);
        res += " " ANSI_ITALIC + label + ANSI_NORMAL;
    }
    return res;
}

void printTable(std::ostream & out, const Table2 & table)
{
    size_t max = 0;
    for (auto & row : table)
        max = std::max(max, filterANSIEscapes(row.first, true).size());
    for (auto & row : table) {
        out << "  " << row.first
            << std::string(max - filterANSIEscapes(row.first, true).size() + 2, ' ')
            << row.second << "\n";
    }
}

void Command::printHelp(const string & programName, std::ostream & out)
{
    Args::printHelp(programName, out);

    auto exs = examples();
    if (!exs.empty()) {
        out << "\n" ANSI_BOLD "Examples:" ANSI_NORMAL "\n";
        for (auto & ex : exs)
            out << "\n"
                << "  " << ex.description << "\n" // FIXME: wrap
                << "  $ " << ex.command << "\n";
    }
}

MultiCommand::MultiCommand(const Commands & commands)
    : commands(commands)
{
    expectedArgs.push_back(ExpectedArg{"command", 1, true, [=](std::vector<std::string> ss) {
        assert(!command);
        auto i = commands.find(ss[0]);
        if (i == commands.end())
            throw UsageError("'%s' is not a recognised command", ss[0]);
        command = {ss[0], i->second()};
    }});

    categories[Command::catDefault] = "Available commands";
}

void MultiCommand::printHelp(const string & programName, std::ostream & out)
{
    if (command) {
        command->second->printHelp(programName + " " + command->first, out);
        return;
    }

    out << fmt(ANSI_BOLD "Usage:" ANSI_NORMAL " %s " ANSI_ITALIC "COMMAND FLAGS... ARGS..." ANSI_NORMAL "\n", programName);

    out << "\n" ANSI_BOLD "Common flags:" ANSI_NORMAL "\n";
    printFlags(out);

    std::map<Command::Category, std::map<std::string, ref<Command>>> commandsByCategory;

    for (auto & [name, commandFun] : commands) {
        auto command = commandFun();
        commandsByCategory[command->category()].insert_or_assign(name, command);
    }

    for (auto & [category, commands] : commandsByCategory) {
        out << fmt("\n" ANSI_BOLD "%s:" ANSI_NORMAL "\n", categories[category]);

        Table2 table;
        for (auto & [name, command] : commands) {
            auto descr = command->description();
            if (!descr.empty())
                table.push_back(std::make_pair(name, descr));
        }
        printTable(out, table);
    }
}

bool MultiCommand::processFlag(Strings::iterator & pos, Strings::iterator end)
{
    if (Args::processFlag(pos, end)) return true;
    if (command && command->second->processFlag(pos, end)) return true;
    return false;
}

bool MultiCommand::processArgs(const Strings & args, bool finish)
{
    if (command)
        return command->second->processArgs(args, finish);
    else
        return Args::processArgs(args, finish);
}

}<|MERGE_RESOLUTION|>--- conflicted
+++ resolved
@@ -162,10 +162,6 @@
         .labels = {"hash-algo"},
         .handler = {[ht](std::string s) {
             *ht = parseHashType(s);
-<<<<<<< HEAD
-            if (*ht == HashType::Unknown)
-                throw UsageError("unknown hash type '%1%'", s);
-=======
         }}
     };
 }
@@ -178,7 +174,6 @@
         .labels = {"hash-algo"},
         .handler = {[oht](std::string s) {
             *oht = std::optional<HashType> { parseHashType(s) };
->>>>>>> 406dbb7f
         }}
     };
 }
