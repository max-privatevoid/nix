--- conflicted
+++ resolved
@@ -10,16 +10,7 @@
 MakeError(BadHash, Error);
 
 
-<<<<<<< HEAD
-enum struct HashType : char {
-    MD5,
-    SHA1,
-    SHA256,
-    SHA512,
-};
-=======
 enum HashType : char { htMD5, htSHA1, htSHA256, htSHA512 };
->>>>>>> 669c3992
 
 
 const int md5HashSize = 16;
@@ -29,12 +20,7 @@
 
 extern const string base32Chars;
 
-enum struct Base : int {
-    Base64,
-    Base32,
-    Base16,
-    SRI,
-};
+enum Base : int { Base64, Base32, Base16, SRI };
 
 
 struct Hash
@@ -56,19 +42,11 @@
        Subresource Integrity hash expression). If the 'type' argument
        is not present, then the hash type must be specified in the
        string. */
-<<<<<<< HEAD
-    Hash(const std::string & s, std::optional<HashType> type);
-    // type must be provided
-    Hash(const std::string & s, HashType type);
-    // hash type must be part of string
-    Hash(const std::string & s);
-=======
     Hash(std::string_view s, std::optional<HashType> type);
     // type must be provided
     Hash(std::string_view s, HashType type);
     // hash type must be part of string
     Hash(std::string_view s);
->>>>>>> 669c3992
 
     Hash(const Hash &) = default;
 
@@ -111,22 +89,18 @@
     /* Return a string representation of the hash, in base-16, base-32
        or base-64. By default, this is prefixed by the hash type
        (e.g. "sha256:"). */
-<<<<<<< HEAD
-    std::string to_string(Base base = Base::Base32, bool includeType = true) const;
-=======
     std::string to_string(Base base, bool includeType) const;
->>>>>>> 669c3992
 
     std::string gitRev() const
     {
-        assert(type == HashType::SHA1);
-        return to_string(Base::Base16, false);
+        assert(type == htSHA1);
+        return to_string(Base16, false);
     }
 
     std::string gitShortRev() const
     {
-        assert(type == HashType::SHA1);
-        return std::string(to_string(Base::Base16, false), 0, 7);
+        assert(type == htSHA1);
+        return std::string(to_string(Base16, false), 0, 7);
     }
 };
 
