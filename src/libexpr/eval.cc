#include "eval.hh"
#include "hash.hh"
#include "types.hh"
#include "util.hh"
#include "store-api.hh"
#include "derivations.hh"
#include "globals.hh"
#include "eval-inline.hh"
#include "filetransfer.hh"
#include "json.hh"
#include "function-trace.hh"

#include <algorithm>
#include <chrono>
#include <cstring>
#include <unistd.h>
#include <sys/time.h>
#include <sys/resource.h>
#include <iostream>
#include <fstream>
#include <functional>

#include <sys/resource.h>

#if HAVE_BOEHMGC

#define GC_INCLUDE_NEW

#include <gc/gc.h>
#include <gc/gc_cpp.h>

#include <boost/coroutine2/coroutine.hpp>
#include <boost/coroutine2/protected_fixedsize_stack.hpp>
#include <boost/context/stack_context.hpp>

#endif

namespace nix {

static char * allocString(size_t size)
{
    char * t;
#if HAVE_BOEHMGC
    t = (char *) GC_MALLOC_ATOMIC(size);
#else
    t = malloc(size);
#endif
    if (!t) throw std::bad_alloc();
    return t;
}


static char * dupString(const char * s)
{
    char * t;
#if HAVE_BOEHMGC
    t = GC_STRDUP(s);
#else
    t = strdup(s);
#endif
    if (!t) throw std::bad_alloc();
    return t;
}


// When there's no need to write to the string, we can optimize away empty
// string allocations.
// This function handles makeImmutableStringWithLen(null, 0) by returning the
// empty string.
static const char * makeImmutableStringWithLen(const char * s, size_t size)
{
    char * t;
    if (size == 0)
        return "";
#if HAVE_BOEHMGC
    t = GC_STRNDUP(s, size);
#else
    t = strndup(s, size);
#endif
    if (!t) throw std::bad_alloc();
    return t;
}

static inline const char * makeImmutableString(std::string_view s) {
    return makeImmutableStringWithLen(s.data(), s.size());
}


RootValue allocRootValue(Value * v)
{
#if HAVE_BOEHMGC
    return std::allocate_shared<Value *>(traceable_allocator<Value *>(), v);
#else
    return std::make_shared<Value *>(v);
#endif
}


void Value::print(const SymbolTable & symbols, std::ostream & str,
    std::set<const void *> * seen) const
{
    checkInterrupt();

    switch (internalType) {
    case tInt:
        str << integer;
        break;
    case tBool:
        str << (boolean ? "true" : "false");
        break;
    case tString:
        str << "\"";
        for (const char * i = string.s; *i; i++)
            if (*i == '\"' || *i == '\\') str << "\\" << *i;
            else if (*i == '\n') str << "\\n";
            else if (*i == '\r') str << "\\r";
            else if (*i == '\t') str << "\\t";
            else if (*i == '$' && *(i+1) == '{') str << "\\" << *i;
            else str << *i;
        str << "\"";
        break;
    case tPath:
        str << path; // !!! escaping?
        break;
    case tNull:
        str << "null";
        break;
    case tAttrs: {
        if (seen && !attrs->empty() && !seen->insert(attrs).second)
            str << "«repeated»";
        else {
            str << "{ ";
            for (auto & i : attrs->lexicographicOrder(symbols)) {
                str << symbols[i->name] << " = ";
                i->value->print(symbols, str, seen);
                str << "; ";
            }
            str << "}";
        }
        break;
    }
    case tList1:
    case tList2:
    case tListN:
        if (seen && listSize() && !seen->insert(listElems()).second)
            str << "«repeated»";
        else {
            str << "[ ";
            for (auto v2 : listItems()) {
                if (v2)
                    v2->print(symbols, str, seen);
                else
                    str << "(nullptr)";
                str << " ";
            }
            str << "]";
        }
        break;
    case tThunk:
    case tApp:
        str << "<CODE>";
        break;
    case tLambda:
        str << "<LAMBDA>";
        break;
    case tPrimOp:
        str << "<PRIMOP>";
        break;
    case tPrimOpApp:
        str << "<PRIMOP-APP>";
        break;
    case tExternal:
        str << *external;
        break;
    case tFloat:
        str << fpoint;
        break;
    default:
        abort();
    }
}


void Value::print(const SymbolTable & symbols, std::ostream & str, bool showRepeated) const
{
    std::set<const void *> seen;
    print(symbols, str, showRepeated ? nullptr : &seen);
}

// Pretty print types for assertion errors
std::ostream & operator << (std::ostream & os, const ValueType t) {
    os << showType(t);
    return os;
}

std::string printValue(const EvalState & state, const Value & v)
{
    std::ostringstream out;
    v.print(state.symbols, out);
    return out.str();
}


const Value * getPrimOp(const Value &v) {
    const Value * primOp = &v;
    while (primOp->isPrimOpApp()) {
        primOp = primOp->primOpApp.left;
    }
    assert(primOp->isPrimOp());
    return primOp;
}

std::string_view showType(ValueType type)
{
    switch (type) {
        case nInt: return "an integer";
        case nBool: return "a Boolean";
        case nString: return "a string";
        case nPath: return "a path";
        case nNull: return "null";
        case nAttrs: return "a set";
        case nList: return "a list";
        case nFunction: return "a function";
        case nExternal: return "an external value";
        case nFloat: return "a float";
        case nThunk: return "a thunk";
    }
    abort();
}


std::string showType(const Value & v)
{
    switch (v.internalType) {
        case tString: return v.string.context ? "a string with context" : "a string";
        case tPrimOp:
            return fmt("the built-in function '%s'", std::string(v.primOp->name));
        case tPrimOpApp:
            return fmt("the partially applied built-in function '%s'", std::string(getPrimOp(v)->primOp->name));
        case tExternal: return v.external->showType();
        case tThunk: return "a thunk";
        case tApp: return "a function application";
        case tBlackhole: return "a black hole";
    default:
        return std::string(showType(v.type()));
    }
}

PosIdx Value::determinePos(const PosIdx pos) const
{
    switch (internalType) {
        case tAttrs: return attrs->pos;
        case tLambda: return lambda.fun->pos;
        case tApp: return app.left->determinePos(pos);
        default: return pos;
    }
}

bool Value::isTrivial() const
{
    return
        internalType != tApp
        && internalType != tPrimOpApp
        && (internalType != tThunk
            || (dynamic_cast<ExprAttrs *>(thunk.expr)
                && ((ExprAttrs *) thunk.expr)->dynamicAttrs.empty())
            || dynamic_cast<ExprLambda *>(thunk.expr)
            || dynamic_cast<ExprList *>(thunk.expr));
}


#if HAVE_BOEHMGC
/* Called when the Boehm GC runs out of memory. */
static void * oomHandler(size_t requested)
{
    /* Convert this to a proper C++ exception. */
    throw std::bad_alloc();
}

class BoehmGCStackAllocator : public StackAllocator {
    boost::coroutines2::protected_fixedsize_stack stack {
        // We allocate 8 MB, the default max stack size on NixOS.
        // A smaller stack might be quicker to allocate but reduces the stack
        // depth available for source filter expressions etc.
        std::max(boost::context::stack_traits::default_size(), static_cast<std::size_t>(8 * 1024 * 1024))
    };

    // This is specific to boost::coroutines2::protected_fixedsize_stack.
    // The stack protection page is included in sctx.size, so we have to
    // subtract one page size from the stack size.
    std::size_t pfss_usable_stack_size(boost::context::stack_context &sctx) {
        return sctx.size - boost::context::stack_traits::page_size();
    }

  public:
    boost::context::stack_context allocate() override {
        auto sctx = stack.allocate();

        // Stacks generally start at a high address and grow to lower addresses.
        // Architectures that do the opposite are rare; in fact so rare that
        // boost_routine does not implement it.
        // So we subtract the stack size.
        GC_add_roots(static_cast<char *>(sctx.sp) - pfss_usable_stack_size(sctx), sctx.sp);
        return sctx;
    }

    void deallocate(boost::context::stack_context sctx) override {
        GC_remove_roots(static_cast<char *>(sctx.sp) - pfss_usable_stack_size(sctx), sctx.sp);
        stack.deallocate(sctx);
    }

};

static BoehmGCStackAllocator boehmGCStackAllocator;

#endif


static Symbol getName(const AttrName & name, EvalState & state, Env & env)
{
    if (name.symbol) {
        return name.symbol;
    } else {
        Value nameValue;
        name.expr->eval(state, env, nameValue);
        state.forceStringNoCtx(nameValue);
        return state.symbols.create(nameValue.string.s);
    }
}


static bool gcInitialised = false;

void initGC()
{
    if (gcInitialised) return;

#if HAVE_BOEHMGC
    /* Initialise the Boehm garbage collector. */

    /* Don't look for interior pointers. This reduces the odds of
       misdetection a bit. */
    GC_set_all_interior_pointers(0);

    /* We don't have any roots in data segments, so don't scan from
       there. */
    GC_set_no_dls(1);

    GC_INIT();

    GC_set_oom_fn(oomHandler);

    StackAllocator::defaultAllocator = &boehmGCStackAllocator;

    /* Set the initial heap size to something fairly big (25% of
       physical RAM, up to a maximum of 384 MiB) so that in most cases
       we don't need to garbage collect at all.  (Collection has a
       fairly significant overhead.)  The heap size can be overridden
       through libgc's GC_INITIAL_HEAP_SIZE environment variable.  We
       should probably also provide a nix.conf setting for this.  Note
       that GC_expand_hp() causes a lot of virtual, but not physical
       (resident) memory to be allocated.  This might be a problem on
       systems that don't overcommit. */
    if (!getEnv("GC_INITIAL_HEAP_SIZE")) {
        size_t size = 32 * 1024 * 1024;
#if HAVE_SYSCONF && defined(_SC_PAGESIZE) && defined(_SC_PHYS_PAGES)
        size_t maxSize = 384 * 1024 * 1024;
        long pageSize = sysconf(_SC_PAGESIZE);
        long pages = sysconf(_SC_PHYS_PAGES);
        if (pageSize != -1)
            size = (pageSize * pages) / 4; // 25% of RAM
        if (size > maxSize) size = maxSize;
#endif
        debug(format("setting initial heap size to %1% bytes") % size);
        GC_expand_hp(size);
    }

#endif

    gcInitialised = true;
}


/* Very hacky way to parse $NIX_PATH, which is colon-separated, but
   can contain URLs (e.g. "nixpkgs=https://bla...:foo=https://"). */
static Strings parseNixPath(const std::string & s)
{
    Strings res;

    auto p = s.begin();

    while (p != s.end()) {
        auto start = p;
        auto start2 = p;

        while (p != s.end() && *p != ':') {
            if (*p == '=') start2 = p + 1;
            ++p;
        }

        if (p == s.end()) {
            if (p != start) res.push_back(std::string(start, p));
            break;
        }

        if (*p == ':') {
            if (isUri(std::string(start2, s.end()))) {
                ++p;
                while (p != s.end() && *p != ':') ++p;
            }
            res.push_back(std::string(start, p));
            if (p == s.end()) break;
        }

        ++p;
    }

    return res;
}


EvalState::EvalState(
    const Strings & _searchPath,
    ref<Store> store,
    std::shared_ptr<Store> buildStore)
    : sWith(symbols.create("<with>"))
    , sOutPath(symbols.create("outPath"))
    , sDrvPath(symbols.create("drvPath"))
    , sType(symbols.create("type"))
    , sMeta(symbols.create("meta"))
    , sName(symbols.create("name"))
    , sValue(symbols.create("value"))
    , sSystem(symbols.create("system"))
    , sOverrides(symbols.create("__overrides"))
    , sOutputs(symbols.create("outputs"))
    , sOutputName(symbols.create("outputName"))
    , sIgnoreNulls(symbols.create("__ignoreNulls"))
    , sFile(symbols.create("file"))
    , sLine(symbols.create("line"))
    , sColumn(symbols.create("column"))
    , sFunctor(symbols.create("__functor"))
    , sToString(symbols.create("__toString"))
    , sRight(symbols.create("right"))
    , sWrong(symbols.create("wrong"))
    , sStructuredAttrs(symbols.create("__structuredAttrs"))
    , sBuilder(symbols.create("builder"))
    , sArgs(symbols.create("args"))
    , sContentAddressed(symbols.create("__contentAddressed"))
    , sImpure(symbols.create("__impure"))
    , sOutputHash(symbols.create("outputHash"))
    , sOutputHashAlgo(symbols.create("outputHashAlgo"))
    , sOutputHashMode(symbols.create("outputHashMode"))
    , sRecurseForDerivations(symbols.create("recurseForDerivations"))
    , sDescription(symbols.create("description"))
    , sSelf(symbols.create("self"))
    , sEpsilon(symbols.create(""))
    , sStartSet(symbols.create("startSet"))
    , sOperator(symbols.create("operator"))
    , sKey(symbols.create("key"))
    , sPath(symbols.create("path"))
    , sPrefix(symbols.create("prefix"))
    , repair(NoRepair)
    , emptyBindings(0)
    , store(store)
    , buildStore(buildStore ? buildStore : store)
    , debugStop(false)
    , debugQuit(false)
    , regexCache(makeRegexCache())
#if HAVE_BOEHMGC
    , valueAllocCache(std::allocate_shared<void *>(traceable_allocator<void *>(), nullptr))
    , env1AllocCache(std::allocate_shared<void *>(traceable_allocator<void *>(), nullptr))
#else
    , valueAllocCache(std::make_shared<void *>(nullptr))
    , env1AllocCache(std::make_shared<void *>(nullptr))
#endif
    , baseEnv(allocEnv(128))
    , staticBaseEnv{std::make_shared<StaticEnv>(false, nullptr)}
{
    countCalls = getEnv("NIX_COUNT_CALLS").value_or("0") != "0";

    assert(gcInitialised);

    static_assert(sizeof(Env) <= 16, "environment must be <= 16 bytes");

    /* Initialise the Nix expression search path. */
    if (!evalSettings.pureEval) {
        for (auto & i : _searchPath) addToSearchPath(i);
        for (auto & i : evalSettings.nixPath.get()) addToSearchPath(i);
    }

    if (evalSettings.restrictEval || evalSettings.pureEval) {
        allowedPaths = PathSet();

        for (auto & i : searchPath) {
            auto r = resolveSearchPathElem(i);
            if (!r.first) continue;

            auto path = r.second;

            if (store->isInStore(r.second)) {
                try {
                    StorePathSet closure;
                    store->computeFSClosure(store->toStorePath(r.second).first, closure);
                    for (auto & path : closure)
                        allowPath(path);
                } catch (InvalidPath &) {
                    allowPath(r.second);
                }
            } else
                allowPath(r.second);
        }
    }

    createBaseEnv();
}


EvalState::~EvalState()
{
}


void EvalState::allowPath(const Path & path)
{
    if (allowedPaths)
        allowedPaths->insert(path);
}

void EvalState::allowPath(const StorePath & storePath)
{
    if (allowedPaths)
        allowedPaths->insert(store->toRealPath(storePath));
}

void EvalState::allowAndSetStorePathString(const StorePath & storePath, Value & v)
{
    allowPath(storePath);

    auto path = store->printStorePath(storePath);
    v.mkString(path, PathSet({path}));
}

Path EvalState::checkSourcePath(const Path & path_)
{
    if (!allowedPaths) return path_;

    auto i = resolvedPaths.find(path_);
    if (i != resolvedPaths.end())
        return i->second;

    bool found = false;

    /* First canonicalize the path without symlinks, so we make sure an
     * attacker can't append ../../... to a path that would be in allowedPaths
     * and thus leak symlink targets.
     */
    Path abspath = canonPath(path_);

    if (hasPrefix(abspath, corepkgsPrefix)) return abspath;

    for (auto & i : *allowedPaths) {
        if (isDirOrInDir(abspath, i)) {
            found = true;
            break;
        }
    }

    if (!found) {
        auto modeInformation = evalSettings.pureEval
            ? "in pure eval mode (use '--impure' to override)"
            : "in restricted mode";
        throw RestrictedPathError("access to absolute path '%1%' is forbidden %2%", abspath, modeInformation);
    }

    /* Resolve symlinks. */
    debug(format("checking access to '%s'") % abspath);
    Path path = canonPath(abspath, true);

    for (auto & i : *allowedPaths) {
        if (isDirOrInDir(path, i)) {
            resolvedPaths[path_] = path;
            return path;
        }
    }

    throw RestrictedPathError("access to canonical path '%1%' is forbidden in restricted mode", path);
}


void EvalState::checkURI(const std::string & uri)
{
    if (!evalSettings.restrictEval) return;

    /* 'uri' should be equal to a prefix, or in a subdirectory of a
       prefix. Thus, the prefix https://github.co does not permit
       access to https://github.com. Note: this allows 'http://' and
       'https://' as prefixes for any http/https URI. */
    for (auto & prefix : evalSettings.allowedUris.get())
        if (uri == prefix ||
            (uri.size() > prefix.size()
            && prefix.size() > 0
            && hasPrefix(uri, prefix)
            && (prefix[prefix.size() - 1] == '/' || uri[prefix.size()] == '/')))
            return;

    /* If the URI is a path, then check it against allowedPaths as
       well. */
    if (hasPrefix(uri, "/")) {
        checkSourcePath(uri);
        return;
    }

    if (hasPrefix(uri, "file://")) {
        checkSourcePath(std::string(uri, 7));
        return;
    }

    throw RestrictedPathError("access to URI '%s' is forbidden in restricted mode", uri);
}


Path EvalState::toRealPath(const Path & path, const PathSet & context)
{
    // FIXME: check whether 'path' is in 'context'.
    return
        !context.empty() && store->isInStore(path)
        ? store->toRealPath(path)
        : path;
}


Value * EvalState::addConstant(const std::string & name, Value & v)
{
    Value * v2 = allocValue();
    *v2 = v;
    addConstant(name, v2);
    return v2;
}


void EvalState::addConstant(const std::string & name, Value * v)
{
    staticBaseEnv->vars.emplace_back(symbols.create(name), baseEnvDispl);
    baseEnv.values[baseEnvDispl++] = v;
    auto name2 = name.substr(0, 2) == "__" ? name.substr(2) : name;
    baseEnv.values[0]->attrs->push_back(Attr(symbols.create(name2), v));
}


Value * EvalState::addPrimOp(const std::string & name,
    size_t arity, PrimOpFun primOp)
{
    auto name2 = name.substr(0, 2) == "__" ? name.substr(2) : name;
    auto sym = symbols.create(name2);

    /* Hack to make constants lazy: turn them into a application of
       the primop to a dummy value. */
    if (arity == 0) {
        auto vPrimOp = allocValue();
        vPrimOp->mkPrimOp(new PrimOp { .fun = primOp, .arity = 1, .name = name2 });
        Value v;
        v.mkApp(vPrimOp, vPrimOp);
        return addConstant(name, v);
    }

    Value * v = allocValue();
    v->mkPrimOp(new PrimOp { .fun = primOp, .arity = arity, .name = name2 });
    staticBaseEnv->vars.emplace_back(symbols.create(name), baseEnvDispl);
    baseEnv.values[baseEnvDispl++] = v;
    baseEnv.values[0]->attrs->push_back(Attr(sym, v));
    return v;
}


Value * EvalState::addPrimOp(PrimOp && primOp)
{
    /* Hack to make constants lazy: turn them into a application of
       the primop to a dummy value. */
    if (primOp.arity == 0) {
        primOp.arity = 1;
        auto vPrimOp = allocValue();
        vPrimOp->mkPrimOp(new PrimOp(primOp));
        Value v;
        v.mkApp(vPrimOp, vPrimOp);
        return addConstant(primOp.name, v);
    }

    auto envName = symbols.create(primOp.name);
    if (hasPrefix(primOp.name, "__"))
        primOp.name = primOp.name.substr(2);

    Value * v = allocValue();
    v->mkPrimOp(new PrimOp(primOp));
    staticBaseEnv->vars.emplace_back(envName, baseEnvDispl);
    baseEnv.values[baseEnvDispl++] = v;
    baseEnv.values[0]->attrs->push_back(Attr(symbols.create(primOp.name), v));
    return v;
}


Value & EvalState::getBuiltin(const std::string & name)
{
    return *baseEnv.values[0]->attrs->find(symbols.create(name))->value;
}


std::optional<EvalState::Doc> EvalState::getDoc(Value & v)
{
    if (v.isPrimOp()) {
        auto v2 = &v;
        if (v2->primOp->doc)
            return Doc {
                .pos = {},
                .name = v2->primOp->name,
                .arity = v2->primOp->arity,
                .args = v2->primOp->args,
                .doc = v2->primOp->doc,
            };
    }
    return {};
}


// just for the current level of StaticEnv, not the whole chain.
void printStaticEnvBindings(const SymbolTable & st, const StaticEnv & se)
{
    std::cout << ANSI_MAGENTA;
    for (auto & i : se.vars)
        std::cout << st[i.first] << " ";
    std::cout << ANSI_NORMAL;
    std::cout << std::endl;
}

// just for the current level of Env, not the whole chain.
void printWithBindings(const SymbolTable & st, const Env & env)
{
    if (env.type == Env::HasWithAttrs) {
        std::cout << "with: ";
        std::cout << ANSI_MAGENTA;
        Bindings::iterator j = env.values[0]->attrs->begin();
        while (j != env.values[0]->attrs->end()) {
            std::cout << st[j->name] << " ";
            ++j;
        }
        std::cout << ANSI_NORMAL;
        std::cout << std::endl;
    }
}

void printEnvBindings(const SymbolTable & st, const StaticEnv & se, const Env & env, int lvl)
{
    std::cout << "Env level " << lvl << std::endl;

    if (se.up && env.up) {
        std::cout << "static: ";
        printStaticEnvBindings(st, se);
        printWithBindings(st, env);
        std::cout << std::endl;
        printEnvBindings(st, *se.up, *env.up, ++lvl);
    } else {
        std::cout << ANSI_MAGENTA;
        // for the top level, don't print the double underscore ones;
        // they are in builtins.
        for (auto & i : se.vars)
            if (!hasPrefix(st[i.first], "__"))
                std::cout << st[i.first] << " ";
        std::cout << ANSI_NORMAL;
        std::cout << std::endl;
        printWithBindings(st, env);  // probably nothing there for the top level.
        std::cout << std::endl;

    }
}

// TODO: add accompanying env for With stuff.
void printEnvBindings(const SymbolTable & st, const Expr & expr, const Env & env)
{
    // just print the names for now
    if (expr.staticEnv)
        printEnvBindings(st, *expr.staticEnv.get(), env, 0);
}

void mapStaticEnvBindings(const SymbolTable & st, const StaticEnv & se, const Env & env, ValMap & vm)
{
    // add bindings for the next level up first, so that the bindings for this level
    // override the higher levels.
    // The top level bindings (builtins) are skipped since they are added for us by initEnv()
    if (env.up && se.up) {
        mapStaticEnvBindings(st, *se.up, *env.up, vm);

        if (env.type == Env::HasWithAttrs) {
            // add 'with' bindings.
            Bindings::iterator j = env.values[0]->attrs->begin();
            while (j != env.values[0]->attrs->end()) {
                vm[st[j->name]] = j->value;
                ++j;
            }
        } else {
            // iterate through staticenv bindings and add them.
            for (auto & i : se.vars)
                vm[st[i.first]] = env.values[i.second];
        }
    }
}

std::unique_ptr<ValMap> mapStaticEnvBindings(const SymbolTable & st, const StaticEnv & se, const Env & env)
{
    auto vm = std::make_unique<ValMap>();
    mapStaticEnvBindings(st, se, env, *vm);
    return vm;
}

<<<<<<< HEAD
void EvalState::debugLastTrace(Error & e) const
{
    // Call this in the situation where Expr and Env are inaccessible.
    // The debugger will start in the last context that's in the
    // DebugTrace stack.
    if (debuggerHook && !debugTraces.empty()) {
        const DebugTrace & last = debugTraces.front();
        debuggerHook(&e, last.env, last.expr);
    }
}

void debugError(Error * e, Env & env, Expr & expr)
{
    if (debuggerHook)
        debuggerHook(e, env, expr);
}


=======
>>>>>>> 1ea13084
/* Every "format" object (even temporary) takes up a few hundred bytes
   of stack space, which is a real killer in the recursive
   evaluator.  So here are some helper functions for throwing
   exceptions. */
void EvalState::throwEvalError(const PosIdx pos, const char * s, Env & env, Expr & expr) const
{
    auto error = EvalError({
        .msg = hintfmt(s),
        .errPos = positions[pos]
    });

<<<<<<< HEAD
    debugError(&error, env, expr);

    throw error;
=======
    debugThrow(error, env, expr);
>>>>>>> 1ea13084
}

void EvalState::throwEvalError(const PosIdx pos, const char * s) const
{
    auto error = EvalError({
        .msg = hintfmt(s),
        .errPos = positions[pos]
    });

    debugThrowLastTrace(error);
}

void EvalState::throwEvalError(const char * s, const std::string & s2) const
{
    auto error = EvalError(s, s2);

    debugThrowLastTrace(error);
}

void EvalState::throwEvalError(const PosIdx pos, const Suggestions & suggestions, const char * s,
    const std::string & s2, Env & env, Expr & expr) const
{
    auto error = EvalError(ErrorInfo{
        .msg = hintfmt(s, s2),
        .errPos = positions[pos],
        .suggestions = suggestions,
    });

<<<<<<< HEAD
    debugError(&error, env, expr);

    throw error;
=======
    debugThrow(error, env, expr);
>>>>>>> 1ea13084
}

void EvalState::throwEvalError(const PosIdx pos, const char * s, const std::string & s2) const
{
    auto error = EvalError({
        .msg = hintfmt(s, s2),
        .errPos = positions[pos]
    });

    debugThrowLastTrace(error);
}

void EvalState::throwEvalError(const PosIdx pos, const char * s, const std::string & s2, Env & env, Expr & expr) const
{
    auto error = EvalError({
        .msg = hintfmt(s, s2),
        .errPos = positions[pos]
    });

<<<<<<< HEAD
    debugError(&error, env, expr);

    throw error;
=======
    debugThrow(error, env, expr);
>>>>>>> 1ea13084
}

void EvalState::throwEvalError(const char * s, const std::string & s2,
    const std::string & s3) const
{
    auto error = EvalError({
        .msg = hintfmt(s, s2),
        .errPos = positions[noPos]
    });

    debugThrowLastTrace(error);
}

void EvalState::throwEvalError(const PosIdx pos, const char * s, const std::string & s2,
    const std::string & s3) const
{
    auto error = EvalError({
        .msg = hintfmt(s, s2),
        .errPos = positions[pos]
    });

    debugThrowLastTrace(error);
}

void EvalState::throwEvalError(const PosIdx pos, const char * s, const std::string & s2,
    const std::string & s3, Env & env, Expr & expr) const
{
    auto error = EvalError({
        .msg = hintfmt(s, s2),
        .errPos = positions[pos]
    });

<<<<<<< HEAD
    debugError(&error, env, expr);

    throw error;
=======
    debugThrow(error, env, expr);
>>>>>>> 1ea13084
}

void EvalState::throwEvalError(const PosIdx p1, const char * s, const Symbol sym, const PosIdx p2, Env & env, Expr & expr) const
{
    // p1 is where the error occurred; p2 is a position mentioned in the message.
    auto error = EvalError({
        .msg = hintfmt(s, symbols[sym], positions[p2]),
        .errPos = positions[p1]
    });

<<<<<<< HEAD
    debugError(&error, env, expr);

    throw error;
=======
    debugThrow(error, env, expr);
>>>>>>> 1ea13084
}

void EvalState::throwTypeError(const PosIdx pos, const char * s, const Value & v) const
{
    auto error = TypeError({
        .msg = hintfmt(s, showType(v)),
        .errPos = positions[pos]
    });

    debugThrowLastTrace(error);
}

void EvalState::throwTypeError(const PosIdx pos, const char * s, const Value & v, Env & env, Expr & expr) const
{
    auto error = TypeError({
        .msg = hintfmt(s, showType(v)),
        .errPos = positions[pos]
    });

<<<<<<< HEAD
    debugError(&error, env, expr);

    throw error;
=======
    debugThrow(error, env, expr);
>>>>>>> 1ea13084
}

void EvalState::throwTypeError(const PosIdx pos, const char * s) const
{
    auto error = TypeError({
        .msg = hintfmt(s),
        .errPos = positions[pos]
    });

    debugThrowLastTrace(error);
}

void EvalState::throwTypeError(const PosIdx pos, const char * s, const ExprLambda & fun,
    const Symbol s2, Env & env, Expr &expr) const
{
    auto error = TypeError({
        .msg = hintfmt(s, fun.showNamePos(*this), symbols[s2]),
        .errPos = positions[pos]
    });

<<<<<<< HEAD
    debugError(&error, env, expr);

    throw error;
=======
    debugThrow(error, env, expr);
>>>>>>> 1ea13084
}

void EvalState::throwTypeError(const PosIdx pos, const Suggestions & suggestions, const char * s,
    const ExprLambda & fun, const Symbol s2, Env & env, Expr &expr) const
{
    auto error = TypeError(ErrorInfo {
        .msg = hintfmt(s, fun.showNamePos(*this), symbols[s2]),
        .errPos = positions[pos],
        .suggestions = suggestions,
    });

<<<<<<< HEAD
    debugError(&error, env, expr);

    throw error;
=======
    debugThrow(error, env, expr);
>>>>>>> 1ea13084
}

void EvalState::throwTypeError(const char * s, const Value & v, Env & env, Expr &expr) const
{
    auto error = TypeError({
        .msg = hintfmt(s, showType(v)),
        .errPos = positions[expr.getPos()],
    });

<<<<<<< HEAD
    debugError(&error, env, expr);

    throw error;
=======
    debugThrow(error, env, expr);
>>>>>>> 1ea13084
}

void EvalState::throwAssertionError(const PosIdx pos, const char * s, const std::string & s1, Env & env, Expr &expr) const
{
    auto error = AssertionError({
        .msg = hintfmt(s, s1),
        .errPos = positions[pos]
    });

<<<<<<< HEAD
    debugError(&error, env, expr);

    throw error;
=======
    debugThrow(error, env, expr);
>>>>>>> 1ea13084
}

void EvalState::throwUndefinedVarError(const PosIdx pos, const char * s, const std::string & s1, Env & env, Expr &expr) const
{
    auto error = UndefinedVarError({
        .msg = hintfmt(s, s1),
        .errPos = positions[pos]
    });

<<<<<<< HEAD
    debugError(&error, env, expr);

    throw error;
=======
    debugThrow(error, env, expr);
>>>>>>> 1ea13084
}

void EvalState::throwMissingArgumentError(const PosIdx pos, const char * s, const std::string & s1, Env & env, Expr &expr) const
{
    auto error = MissingArgumentError({
        .msg = hintfmt(s, s1),
        .errPos = positions[pos]
    });

<<<<<<< HEAD
    debugError(&error, env, expr);

    throw error;
=======
    debugThrow(error, env, expr);
>>>>>>> 1ea13084
}

void EvalState::addErrorTrace(Error & e, const char * s, const std::string & s2) const
{
    e.addTrace(std::nullopt, s, s2);
}

void EvalState::addErrorTrace(Error & e, const PosIdx pos, const char * s, const std::string & s2) const
{
    e.addTrace(positions[pos], s, s2);
}

static std::unique_ptr<DebugTraceStacker> makeDebugTraceStacker(
    EvalState & state,
    Expr & expr,
    Env & env,
    std::optional<ErrPos> pos,
    const char * s,
    const std::string & s2)
{
    return std::make_unique<DebugTraceStacker>(state,
        DebugTrace {
            .pos = pos,
            .expr = expr,
            .env = env,
            .hint = hintfmt(s, s2),
            .isError = false
        });
}

DebugTraceStacker::DebugTraceStacker(EvalState & evalState, DebugTrace t)
    : evalState(evalState)
    , trace(std::move(t))
{
    evalState.debugTraces.push_front(trace);
    if (evalState.debugStop && debuggerHook)
        debuggerHook(nullptr, trace.env, trace.expr);
}

void Value::mkString(std::string_view s)
{
    mkString(makeImmutableString(s));
}


static void copyContextToValue(Value & v, const PathSet & context)
{
    if (!context.empty()) {
        size_t n = 0;
        v.string.context = (const char * *)
            allocBytes((context.size() + 1) * sizeof(char *));
        for (auto & i : context)
            v.string.context[n++] = dupString(i.c_str());
        v.string.context[n] = 0;
    }
}

void Value::mkString(std::string_view s, const PathSet & context)
{
    mkString(s);
    copyContextToValue(*this, context);
}

void Value::mkStringMove(const char * s, const PathSet & context)
{
    mkString(s);
    copyContextToValue(*this, context);
}


void Value::mkPath(std::string_view s)
{
    mkPath(makeImmutableString(s));
}


inline Value * EvalState::lookupVar(Env * env, const ExprVar & var, bool noEval)
{
    for (auto l = var.level; l; --l, env = env->up) ;

    if (!var.fromWith) return env->values[var.displ];

    while (1) {
        if (env->type == Env::HasWithExpr) {
            if (noEval) return 0;
            Value * v = allocValue();
            evalAttrs(*env->up, (Expr *) env->values[0], *v);
            env->values[0] = v;
            env->type = Env::HasWithAttrs;
        }
        Bindings::iterator j = env->values[0]->attrs->find(var.name);
        if (j != env->values[0]->attrs->end()) {
            if (countCalls) attrSelects[j->pos]++;
            return j->value;
        }
        if (!env->prevWith)
            throwUndefinedVarError(var.pos, "undefined variable '%1%'", symbols[var.name], *env, const_cast<ExprVar&>(var));
        for (size_t l = env->prevWith; l; --l, env = env->up) ;
    }
}

void EvalState::mkList(Value & v, size_t size)
{
    v.mkList(size);
    if (size > 2)
        v.bigList.elems = (Value * *) allocBytes(size * sizeof(Value *));
    nrListElems += size;
}


unsigned long nrThunks = 0;

static inline void mkThunk(Value & v, Env & env, Expr * expr)
{
    v.mkThunk(&env, expr);
    nrThunks++;
}


void EvalState::mkThunk_(Value & v, Expr * expr)
{
    mkThunk(v, baseEnv, expr);
}


void EvalState::mkPos(Value & v, PosIdx p)
{
    auto pos = positions[p];
    if (!pos.file.empty()) {
        auto attrs = buildBindings(3);
        attrs.alloc(sFile).mkString(pos.file);
        attrs.alloc(sLine).mkInt(pos.line);
        attrs.alloc(sColumn).mkInt(pos.column);
        v.mkAttrs(attrs);
    } else
        v.mkNull();
}


/* Create a thunk for the delayed computation of the given expression
   in the given environment.  But if the expression is a variable,
   then look it up right away.  This significantly reduces the number
   of thunks allocated. */
Value * Expr::maybeThunk(EvalState & state, Env & env)
{
    Value * v = state.allocValue();
    mkThunk(*v, env, this);
    return v;
}


Value * ExprVar::maybeThunk(EvalState & state, Env & env)
{
    Value * v = state.lookupVar(&env, *this, true);
    /* The value might not be initialised in the environment yet.
       In that case, ignore it. */
    if (v) { state.nrAvoided++; return v; }
    return Expr::maybeThunk(state, env);
}


Value * ExprString::maybeThunk(EvalState & state, Env & env)
{
    state.nrAvoided++;
    return &v;
}

Value * ExprInt::maybeThunk(EvalState & state, Env & env)
{
    state.nrAvoided++;
    return &v;
}

Value * ExprFloat::maybeThunk(EvalState & state, Env & env)
{
    state.nrAvoided++;
    return &v;
}

Value * ExprPath::maybeThunk(EvalState & state, Env & env)
{
    state.nrAvoided++;
    return &v;
}


void EvalState::evalFile(const Path & path_, Value & v, bool mustBeTrivial)
{
    auto path = checkSourcePath(path_);

    FileEvalCache::iterator i;
    if ((i = fileEvalCache.find(path)) != fileEvalCache.end()) {
        v = i->second;
        return;
    }

    Path resolvedPath = resolveExprPath(path);
    if ((i = fileEvalCache.find(resolvedPath)) != fileEvalCache.end()) {
        v = i->second;
        return;
    }

    printTalkative("evaluating file '%1%'", resolvedPath);
    Expr * e = nullptr;

    auto j = fileParseCache.find(resolvedPath);
    if (j != fileParseCache.end())
        e = j->second;

    if (!e)
        e = parseExprFromFile(checkSourcePath(resolvedPath));

    cacheFile(path, resolvedPath, e, v, mustBeTrivial);
}


void EvalState::resetFileCache()
{
    fileEvalCache.clear();
    fileParseCache.clear();
}


void EvalState::cacheFile(
    const Path & path,
    const Path & resolvedPath,
    Expr * e,
    Value & v,
    bool mustBeTrivial)
{
    fileParseCache[resolvedPath] = e;

    try {
        auto dts = debuggerHook
            ? makeDebugTraceStacker(
                *this,
                *e,
                this->baseEnv,
                e->getPos() ? std::optional(ErrPos(positions[e->getPos()])) : std::nullopt,
                "while evaluating the file '%1%':", resolvedPath)
            : nullptr;

        // Enforce that 'flake.nix' is a direct attrset, not a
        // computation.
        if (mustBeTrivial &&
            !(dynamic_cast<ExprAttrs *>(e)))
            throw EvalError("file '%s' must be an attribute set", path);
        eval(e, v);
    } catch (Error & e) {
        addErrorTrace(e, "while evaluating the file '%1%':", resolvedPath);
        throw;
    }

    fileEvalCache[resolvedPath] = v;
    if (path != resolvedPath) fileEvalCache[path] = v;
}


void EvalState::eval(Expr * e, Value & v)
{
    e->eval(*this, baseEnv, v);
}


inline bool EvalState::evalBool(Env & env, Expr * e)
{
    Value v;
    e->eval(*this, env, v);
    if (v.type() != nBool)
        throwTypeError(noPos, "value is %1% while a Boolean was expected", v, env, *e);
    return v.boolean;
}


inline bool EvalState::evalBool(Env & env, Expr * e, const PosIdx pos)
{
    Value v;
    e->eval(*this, env, v);
    if (v.type() != nBool)
        throwTypeError(pos, "value is %1% while a Boolean was expected", v, env, *e);
    return v.boolean;
}


inline void EvalState::evalAttrs(Env & env, Expr * e, Value & v)
{
    e->eval(*this, env, v);
    if (v.type() != nAttrs)
        throwTypeError(noPos, "value is %1% while a set was expected", v, env, *e);
}


void Expr::eval(EvalState & state, Env & env, Value & v)
{
    abort();
}


void ExprInt::eval(EvalState & state, Env & env, Value & v)
{
    v = this->v;
}


void ExprFloat::eval(EvalState & state, Env & env, Value & v)
{
    v = this->v;
}

void ExprString::eval(EvalState & state, Env & env, Value & v)
{
    v = this->v;
}


void ExprPath::eval(EvalState & state, Env & env, Value & v)
{
    v = this->v;
}


void ExprAttrs::eval(EvalState & state, Env & env, Value & v)
{
    v.mkAttrs(state.buildBindings(attrs.size() + dynamicAttrs.size()).finish());
    auto dynamicEnv = &env;

    if (recursive) {
        /* Create a new environment that contains the attributes in
           this `rec'. */
        Env & env2(state.allocEnv(attrs.size()));
        env2.up = &env;
        dynamicEnv = &env2;

        AttrDefs::iterator overrides = attrs.find(state.sOverrides);
        bool hasOverrides = overrides != attrs.end();

        /* The recursive attributes are evaluated in the new
           environment, while the inherited attributes are evaluated
           in the original environment. */
        Displacement displ = 0;
        for (auto & i : attrs) {
            Value * vAttr;
            if (hasOverrides && !i.second.inherited) {
                vAttr = state.allocValue();
                mkThunk(*vAttr, env2, i.second.e);
            } else
                vAttr = i.second.e->maybeThunk(state, i.second.inherited ? env : env2);
            env2.values[displ++] = vAttr;
            v.attrs->push_back(Attr(i.first, vAttr, i.second.pos));
        }

        /* If the rec contains an attribute called `__overrides', then
           evaluate it, and add the attributes in that set to the rec.
           This allows overriding of recursive attributes, which is
           otherwise not possible.  (You can use the // operator to
           replace an attribute, but other attributes in the rec will
           still reference the original value, because that value has
           been substituted into the bodies of the other attributes.
           Hence we need __overrides.) */
        if (hasOverrides) {
            Value * vOverrides = (*v.attrs)[overrides->second.displ].value;
            state.forceAttrs(*vOverrides, [&]() { return vOverrides->determinePos(noPos); });
            Bindings * newBnds = state.allocBindings(v.attrs->capacity() + vOverrides->attrs->size());
            for (auto & i : *v.attrs)
                newBnds->push_back(i);
            for (auto & i : *vOverrides->attrs) {
                AttrDefs::iterator j = attrs.find(i.name);
                if (j != attrs.end()) {
                    (*newBnds)[j->second.displ] = i;
                    env2.values[j->second.displ] = i.value;
                } else
                    newBnds->push_back(i);
            }
            newBnds->sort();
            v.attrs = newBnds;
        }
    }

    else
        for (auto & i : attrs)
            v.attrs->push_back(Attr(i.first, i.second.e->maybeThunk(state, env), i.second.pos));

    /* Dynamic attrs apply *after* rec and __overrides. */
    for (auto & i : dynamicAttrs) {
        Value nameVal;
        i.nameExpr->eval(state, *dynamicEnv, nameVal);
        state.forceValue(nameVal, i.pos);
        if (nameVal.type() == nNull)
            continue;
        state.forceStringNoCtx(nameVal);
        auto nameSym = state.symbols.create(nameVal.string.s);
        Bindings::iterator j = v.attrs->find(nameSym);
        if (j != v.attrs->end())
            state.throwEvalError(i.pos, "dynamic attribute '%1%' already defined at %2%", nameSym, j->pos, env, *this);

        i.valueExpr->setName(nameSym);
        /* Keep sorted order so find can catch duplicates */
        v.attrs->push_back(Attr(nameSym, i.valueExpr->maybeThunk(state, *dynamicEnv), i.pos));
        v.attrs->sort(); // FIXME: inefficient
    }

    v.attrs->pos = pos;
}


void ExprLet::eval(EvalState & state, Env & env, Value & v)
{
    /* Create a new environment that contains the attributes in this
       `let'. */
    Env & env2(state.allocEnv(attrs->attrs.size()));
    env2.up = &env;

    /* The recursive attributes are evaluated in the new environment,
       while the inherited attributes are evaluated in the original
       environment. */
    Displacement displ = 0;
    for (auto & i : attrs->attrs)
        env2.values[displ++] = i.second.e->maybeThunk(state, i.second.inherited ? env : env2);

    body->eval(state, env2, v);
}


void ExprList::eval(EvalState & state, Env & env, Value & v)
{
    state.mkList(v, elems.size());
    for (auto [n, v2] : enumerate(v.listItems()))
        const_cast<Value * &>(v2) = elems[n]->maybeThunk(state, env);
}


void ExprVar::eval(EvalState & state, Env & env, Value & v)
{
    Value * v2 = state.lookupVar(&env, *this, false);
    state.forceValue(*v2, pos);
    v = *v2;
}


static std::string showAttrPath(EvalState & state, Env & env, const AttrPath & attrPath)
{
    std::ostringstream out;
    bool first = true;
    for (auto & i : attrPath) {
        if (!first) out << '.'; else first = false;
        try {
            out << state.symbols[getName(i, state, env)];
        } catch (Error & e) {
            assert(!i.symbol);
            out << "\"${";
            i.expr->show(state.symbols, out);
            out << "}\"";
        }
    }
    return out.str();
}


void ExprSelect::eval(EvalState & state, Env & env, Value & v)
{
    Value vTmp;
    PosIdx pos2;
    Value * vAttrs = &vTmp;

    e->eval(state, env, vTmp);

    try {
        auto dts = debuggerHook
            ? makeDebugTraceStacker(
                state,
                *this,
                env,
                state.positions[pos2],
                "while evaluating the attribute '%1%'",
                showAttrPath(state, env, attrPath))
            : nullptr;

        for (auto & i : attrPath) {
            state.nrLookups++;
            Bindings::iterator j;
            auto name = getName(i, state, env);
            if (def) {
                state.forceValue(*vAttrs, pos);
                if (vAttrs->type() != nAttrs ||
                    (j = vAttrs->attrs->find(name)) == vAttrs->attrs->end())
                {
                    def->eval(state, env, v);
                    return;
                }
            } else {
                state.forceAttrs(*vAttrs, pos);
                if ((j = vAttrs->attrs->find(name)) == vAttrs->attrs->end()) {
                    std::set<std::string> allAttrNames;
                    for (auto & attr : *vAttrs->attrs)
                        allAttrNames.insert(state.symbols[attr.name]);
                    state.throwEvalError(
                        pos,
                        Suggestions::bestMatches(allAttrNames, state.symbols[name]),
                        "attribute '%1%' missing", state.symbols[name], env, *this);
                }
            }
            vAttrs = j->value;
            pos2 = j->pos;
            if (state.countCalls) state.attrSelects[pos2]++;
        }

        state.forceValue(*vAttrs, (pos2 ? pos2 : this->pos ) );

    } catch (Error & e) {
        auto pos2r = state.positions[pos2];
        if (pos2 && pos2r.file != state.derivationNixPath)
            state.addErrorTrace(e, pos2, "while evaluating the attribute '%1%'",
                showAttrPath(state, env, attrPath));
        throw;
    }

    v = *vAttrs;
}


void ExprOpHasAttr::eval(EvalState & state, Env & env, Value & v)
{
    Value vTmp;
    Value * vAttrs = &vTmp;

    e->eval(state, env, vTmp);

    for (auto & i : attrPath) {
        state.forceValue(*vAttrs, noPos);
        Bindings::iterator j;
        auto name = getName(i, state, env);
        if (vAttrs->type() != nAttrs ||
            (j = vAttrs->attrs->find(name)) == vAttrs->attrs->end())
        {
            v.mkBool(false);
            return;
        } else {
            vAttrs = j->value;
        }
    }

    v.mkBool(true);
}


void ExprLambda::eval(EvalState & state, Env & env, Value & v)
{
    v.mkLambda(&env, this);
}


void EvalState::callFunction(Value & fun, size_t nrArgs, Value * * args, Value & vRes, const PosIdx pos)
{
    auto trace = evalSettings.traceFunctionCalls
        ? std::make_unique<FunctionCallTrace>(positions[pos])
        : nullptr;

    forceValue(fun, pos);

    Value vCur(fun);

    auto makeAppChain = [&]()
    {
        vRes = vCur;
        for (size_t i = 0; i < nrArgs; ++i) {
            auto fun2 = allocValue();
            *fun2 = vRes;
            vRes.mkPrimOpApp(fun2, args[i]);
        }
    };

    Attr * functor;

    while (nrArgs > 0) {

        if (vCur.isLambda()) {

            ExprLambda & lambda(*vCur.lambda.fun);

            auto size =
                (!lambda.arg ? 0 : 1) +
                (lambda.hasFormals() ? lambda.formals->formals.size() : 0);
            Env & env2(allocEnv(size));
            env2.up = vCur.lambda.env;

            Displacement displ = 0;

            if (!lambda.hasFormals())
                env2.values[displ++] = args[0];
            else {
                forceAttrs(*args[0], pos);

                if (lambda.arg)
                    env2.values[displ++] = args[0];

                /* For each formal argument, get the actual argument.  If
                   there is no matching actual argument but the formal
                   argument has a default, use the default. */
                size_t attrsUsed = 0;
                for (auto & i : lambda.formals->formals) {
                    auto j = args[0]->attrs->get(i.name);
                    if (!j) {
                        if (!i.def) throwTypeError(pos, "%1% called without required argument '%2%'",
                            lambda, i.name, *fun.lambda.env, lambda);
                        env2.values[displ++] = i.def->maybeThunk(*this, env2);
                    } else {
                        attrsUsed++;
                        env2.values[displ++] = j->value;
                    }
                }

                /* Check that each actual argument is listed as a formal
                   argument (unless the attribute match specifies a `...'). */
                if (!lambda.formals->ellipsis && attrsUsed != args[0]->attrs->size()) {
                    /* Nope, so show the first unexpected argument to the
                       user. */
                    for (auto & i : *args[0]->attrs)
                        if (!lambda.formals->has(i.name)) {
                            std::set<std::string> formalNames;
                            for (auto & formal : lambda.formals->formals)
                                formalNames.insert(symbols[formal.name]);
                            throwTypeError(
                                pos,
                                Suggestions::bestMatches(formalNames, symbols[i.name]),
                                "%1% called with unexpected argument '%2%'",
                                lambda, i.name, *fun.lambda.env, lambda);
                        }
                    abort(); // can't happen
                }
            }

            nrFunctionCalls++;
            if (countCalls) incrFunctionCall(&lambda);

            /* Evaluate the body. */
            try {
                auto dts = debuggerHook
                    ? makeDebugTraceStacker(
                        *this, *lambda.body, env2, positions[lambda.pos],
                        "while evaluating %s",
                        lambda.name
                        ? concatStrings("'", symbols[lambda.name], "'")
                        : "anonymous lambda")
                    : nullptr;

                lambda.body->eval(*this, env2, vCur);
            } catch (Error & e) {
                if (loggerSettings.showTrace.get()) {
                    addErrorTrace(e, lambda.pos, "while evaluating %s",
                        (lambda.name
                            ? concatStrings("'", symbols[lambda.name], "'")
                            : "anonymous lambda"));
                    addErrorTrace(e, pos, "from call site%s", "");
                }
                throw;
            }

            nrArgs--;
            args += 1;
        }

        else if (vCur.isPrimOp()) {

            size_t argsLeft = vCur.primOp->arity;

            if (nrArgs < argsLeft) {
                /* We don't have enough arguments, so create a tPrimOpApp chain. */
                makeAppChain();
                return;
            } else {
                /* We have all the arguments, so call the primop. */
                nrPrimOpCalls++;
                if (countCalls) primOpCalls[vCur.primOp->name]++;
                vCur.primOp->fun(*this, pos, args, vCur);

                nrArgs -= argsLeft;
                args += argsLeft;
            }
        }

        else if (vCur.isPrimOpApp()) {
            /* Figure out the number of arguments still needed. */
            size_t argsDone = 0;
            Value * primOp = &vCur;
            while (primOp->isPrimOpApp()) {
                argsDone++;
                primOp = primOp->primOpApp.left;
            }
            assert(primOp->isPrimOp());
            auto arity = primOp->primOp->arity;
            auto argsLeft = arity - argsDone;

            if (nrArgs < argsLeft) {
                /* We still don't have enough arguments, so extend the tPrimOpApp chain. */
                makeAppChain();
                return;
            } else {
                /* We have all the arguments, so call the primop with
                   the previous and new arguments. */

                Value * vArgs[arity];
                auto n = argsDone;
                for (Value * arg = &vCur; arg->isPrimOpApp(); arg = arg->primOpApp.left)
                    vArgs[--n] = arg->primOpApp.right;

                for (size_t i = 0; i < argsLeft; ++i)
                    vArgs[argsDone + i] = args[i];

                nrPrimOpCalls++;
                if (countCalls) primOpCalls[primOp->primOp->name]++;
                primOp->primOp->fun(*this, pos, vArgs, vCur);

                nrArgs -= argsLeft;
                args += argsLeft;
            }
        }

        else if (vCur.type() == nAttrs && (functor = vCur.attrs->get(sFunctor))) {
            /* 'vCur' may be allocated on the stack of the calling
               function, but for functors we may keep a reference, so
               heap-allocate a copy and use that instead. */
            Value * args2[] = {allocValue(), args[0]};
            *args2[0] = vCur;
            /* !!! Should we use the attr pos here? */
            callFunction(*functor->value, 2, args2, vCur, pos);
            nrArgs--;
            args++;
        }

        else
            throwTypeError(pos, "attempt to call something which is not a function but %1%", vCur);
    }

    vRes = vCur;
}


void ExprCall::eval(EvalState & state, Env & env, Value & v)
{
    Value vFun;
    fun->eval(state, env, vFun);

    Value * vArgs[args.size()];
    for (size_t i = 0; i < args.size(); ++i)
        vArgs[i] = args[i]->maybeThunk(state, env);

    state.callFunction(vFun, args.size(), vArgs, v, pos);
}


// Lifted out of callFunction() because it creates a temporary that
// prevents tail-call optimisation.
void EvalState::incrFunctionCall(ExprLambda * fun)
{
    functionCalls[fun]++;
}


void EvalState::autoCallFunction(Bindings & args, Value & fun, Value & res)
{
    auto pos = fun.determinePos(noPos);

    forceValue(fun, pos);

    if (fun.type() == nAttrs) {
        auto found = fun.attrs->find(sFunctor);
        if (found != fun.attrs->end()) {
            Value * v = allocValue();
            callFunction(*found->value, fun, *v, pos);
            forceValue(*v, pos);
            return autoCallFunction(args, *v, res);
        }
    }

    if (!fun.isLambda() || !fun.lambda.fun->hasFormals()) {
        res = fun;
        return;
    }

    auto attrs = buildBindings(std::max(static_cast<uint32_t>(fun.lambda.fun->formals->formals.size()), args.size()));

    if (fun.lambda.fun->formals->ellipsis) {
        // If the formals have an ellipsis (eg the function accepts extra args) pass
        // all available automatic arguments (which includes arguments specified on
        // the command line via --arg/--argstr)
        for (auto & v : args)
            attrs.insert(v);
    } else {
        // Otherwise, only pass the arguments that the function accepts
        for (auto & i : fun.lambda.fun->formals->formals) {
            Bindings::iterator j = args.find(i.name);
            if (j != args.end()) {
                attrs.insert(*j);
            } else if (!i.def) {
                throwMissingArgumentError(i.pos, R"(cannot evaluate a function that has an argument without a value ('%1%')

Nix attempted to evaluate a function as a top level expression; in
this case it must have its arguments supplied either by default
values, or passed explicitly with '--arg' or '--argstr'. See
https://nixos.org/manual/nix/stable/expressions/language-constructs.html#functions.)", symbols[i.name],                 
                *fun.lambda.env, *fun.lambda.fun);
            }
        }
    }

    callFunction(fun, allocValue()->mkAttrs(attrs), res, noPos);
}


void ExprWith::eval(EvalState & state, Env & env, Value & v)
{
    Env & env2(state.allocEnv(1));
    env2.up = &env;
    env2.prevWith = prevWith;
    env2.type = Env::HasWithExpr;
    env2.values[0] = (Value *) attrs;

    body->eval(state, env2, v);
}


void ExprIf::eval(EvalState & state, Env & env, Value & v)
{
    (state.evalBool(env, cond, pos) ? then : else_)->eval(state, env, v);
}


void ExprAssert::eval(EvalState & state, Env & env, Value & v)
{
    if (!state.evalBool(env, cond, pos)) {
        std::ostringstream out;
        cond->show(state.symbols, out);
        state.throwAssertionError(pos, "assertion '%1%' failed", out.str(), env, *this);
    }
    body->eval(state, env, v);
}


void ExprOpNot::eval(EvalState & state, Env & env, Value & v)
{
    v.mkBool(!state.evalBool(env, e));
}


void ExprOpEq::eval(EvalState & state, Env & env, Value & v)
{
    Value v1; e1->eval(state, env, v1);
    Value v2; e2->eval(state, env, v2);
    v.mkBool(state.eqValues(v1, v2));
}


void ExprOpNEq::eval(EvalState & state, Env & env, Value & v)
{
    Value v1; e1->eval(state, env, v1);
    Value v2; e2->eval(state, env, v2);
    v.mkBool(!state.eqValues(v1, v2));
}


void ExprOpAnd::eval(EvalState & state, Env & env, Value & v)
{
    v.mkBool(state.evalBool(env, e1, pos) && state.evalBool(env, e2, pos));
}


void ExprOpOr::eval(EvalState & state, Env & env, Value & v)
{
    v.mkBool(state.evalBool(env, e1, pos) || state.evalBool(env, e2, pos));
}


void ExprOpImpl::eval(EvalState & state, Env & env, Value & v)
{
    v.mkBool(!state.evalBool(env, e1, pos) || state.evalBool(env, e2, pos));
}


void ExprOpUpdate::eval(EvalState & state, Env & env, Value & v)
{
    Value v1, v2;
    state.evalAttrs(env, e1, v1);
    state.evalAttrs(env, e2, v2);

    state.nrOpUpdates++;

    if (v1.attrs->size() == 0) { v = v2; return; }
    if (v2.attrs->size() == 0) { v = v1; return; }

    auto attrs = state.buildBindings(v1.attrs->size() + v2.attrs->size());

    /* Merge the sets, preferring values from the second set.  Make
       sure to keep the resulting vector in sorted order. */
    Bindings::iterator i = v1.attrs->begin();
    Bindings::iterator j = v2.attrs->begin();

    while (i != v1.attrs->end() && j != v2.attrs->end()) {
        if (i->name == j->name) {
            attrs.insert(*j);
            ++i; ++j;
        }
        else if (i->name < j->name)
            attrs.insert(*i++);
        else
            attrs.insert(*j++);
    }

    while (i != v1.attrs->end()) attrs.insert(*i++);
    while (j != v2.attrs->end()) attrs.insert(*j++);

    v.mkAttrs(attrs.alreadySorted());

    state.nrOpUpdateValuesCopied += v.attrs->size();
}


void ExprOpConcatLists::eval(EvalState & state, Env & env, Value & v)
{
    Value v1; e1->eval(state, env, v1);
    Value v2; e2->eval(state, env, v2);
    Value * lists[2] = { &v1, &v2 };
    state.concatLists(v, 2, lists, pos);
}


void EvalState::concatLists(Value & v, size_t nrLists, Value * * lists, const PosIdx pos)
{
    nrListConcats++;

    Value * nonEmpty = 0;
    size_t len = 0;
    for (size_t n = 0; n < nrLists; ++n) {
        forceList(*lists[n], pos);
        auto l = lists[n]->listSize();
        len += l;
        if (l) nonEmpty = lists[n];
    }

    if (nonEmpty && len == nonEmpty->listSize()) {
        v = *nonEmpty;
        return;
    }

    mkList(v, len);
    auto out = v.listElems();
    for (size_t n = 0, pos = 0; n < nrLists; ++n) {
        auto l = lists[n]->listSize();
        if (l)
            memcpy(out + pos, lists[n]->listElems(), l * sizeof(Value *));
        pos += l;
    }
}


void ExprConcatStrings::eval(EvalState & state, Env & env, Value & v)
{
    PathSet context;
    std::vector<BackedStringView> s;
    size_t sSize = 0;
    NixInt n = 0;
    NixFloat nf = 0;

    bool first = !forceString;
    ValueType firstType = nString;

    const auto str = [&] {
        std::string result;
        result.reserve(sSize);
        for (const auto & part : s) result += *part;
        return result;
    };
    /* c_str() is not str().c_str() because we want to create a string
       Value. allocating a GC'd string directly and moving it into a
       Value lets us avoid an allocation and copy. */
    const auto c_str = [&] {
        char * result = allocString(sSize + 1);
        char * tmp = result;
        for (const auto & part : s) {
            memcpy(tmp, part->data(), part->size());
            tmp += part->size();
        }
        *tmp = 0;
        return result;
    };

    Value values[es->size()];
    Value * vTmpP = values;

    for (auto & [i_pos, i] : *es) {
        Value & vTmp = *vTmpP++;
        i->eval(state, env, vTmp);

        /* If the first element is a path, then the result will also
           be a path, we don't copy anything (yet - that's done later,
           since paths are copied when they are used in a derivation),
           and none of the strings are allowed to have contexts. */
        if (first) {
            firstType = vTmp.type();
        }

        if (firstType == nInt) {
            if (vTmp.type() == nInt) {
                n += vTmp.integer;
            } else if (vTmp.type() == nFloat) {
                // Upgrade the type from int to float;
                firstType = nFloat;
                nf = n;
                nf += vTmp.fpoint;
            } else
                state.throwEvalError(i_pos, "cannot add %1% to an integer", showType(vTmp), env, *this);
        } else if (firstType == nFloat) {
            if (vTmp.type() == nInt) {
                nf += vTmp.integer;
            } else if (vTmp.type() == nFloat) {
                nf += vTmp.fpoint;
            } else
                state.throwEvalError(i_pos, "cannot add %1% to a float", showType(vTmp), env, *this);
        } else {
            if (s.empty()) s.reserve(es->size());
            /* skip canonization of first path, which would only be not
            canonized in the first place if it's coming from a ./${foo} type
            path */
            auto part = state.coerceToString(i_pos, vTmp, context, false, firstType == nString, !first);
            sSize += part->size();
            s.emplace_back(std::move(part));
        }

        first = false;
    }

    if (firstType == nInt)
        v.mkInt(n);
    else if (firstType == nFloat)
        v.mkFloat(nf);
    else if (firstType == nPath) {
        if (!context.empty())
            state.throwEvalError(pos, "a string that refers to a store path cannot be appended to a path", env, *this);
        v.mkPath(canonPath(str()));
    } else
        v.mkStringMove(c_str(), context);
}


void ExprPos::eval(EvalState & state, Env & env, Value & v)
{
    state.mkPos(v, pos);
}


void EvalState::forceValueDeep(Value & v)
{
    std::set<const Value *> seen;

    std::function<void(Value & v)> recurse;

    recurse = [&](Value & v) {
        if (!seen.insert(&v).second) return;

        forceValue(v, [&]() { return v.determinePos(noPos); });

        if (v.type() == nAttrs) {
            for (auto & i : *v.attrs)
                try {
                    // If the value is a thunk, we're evaling. Otherwise no trace necessary.
                    auto dts = debuggerHook && i.value->isThunk()
                        ? makeDebugTraceStacker(*this, *v.thunk.expr, *v.thunk.env, positions[i.pos],
                            "while evaluating the attribute '%1%'", symbols[i.name])
                        : nullptr;

                    recurse(*i.value);
                } catch (Error & e) {
                    addErrorTrace(e, i.pos, "while evaluating the attribute '%1%'", symbols[i.name]);
                    throw;
                }
        }

        else if (v.isList()) {
            for (auto v2 : v.listItems())
                recurse(*v2);
        }
    };

    recurse(v);
}


NixInt EvalState::forceInt(Value & v, const PosIdx pos)
{
    forceValue(v, pos);
    if (v.type() != nInt)
        throwTypeError(pos, "value is %1% while an integer was expected", v);

    return v.integer;
}


NixFloat EvalState::forceFloat(Value & v, const PosIdx pos)
{
    forceValue(v, pos);
    if (v.type() == nInt)
        return v.integer;
    else if (v.type() != nFloat)
        throwTypeError(pos, "value is %1% while a float was expected", v);
    return v.fpoint;
}


bool EvalState::forceBool(Value & v, const PosIdx pos)
{
    forceValue(v, pos);
    if (v.type() != nBool)
        throwTypeError(pos, "value is %1% while a Boolean was expected", v);
    return v.boolean;
}


bool EvalState::isFunctor(Value & fun)
{
    return fun.type() == nAttrs && fun.attrs->find(sFunctor) != fun.attrs->end();
}


void EvalState::forceFunction(Value & v, const PosIdx pos)
{
    forceValue(v, pos);
    if (v.type() != nFunction && !isFunctor(v))
        throwTypeError(pos, "value is %1% while a function was expected", v);
}


std::string_view EvalState::forceString(Value & v, const PosIdx pos)
{
    forceValue(v, pos);
    if (v.type() != nString) {
        throwTypeError(pos, "value is %1% while a string was expected", v);
    }
    return v.string.s;
}


/* Decode a context string ‘!<name>!<path>’ into a pair <path,
   name>. */
NixStringContextElem decodeContext(const Store & store, std::string_view s)
{
    if (s.at(0) == '!') {
        size_t index = s.find("!", 1);
        return {
            store.parseStorePath(s.substr(index + 1)),
            std::string(s.substr(1, index - 1)),
        };
    } else
        return {
            store.parseStorePath(
                s.at(0) == '/'
                ? s
                : s.substr(1)),
            "",
        };
}


void copyContext(const Value & v, PathSet & context)
{
    if (v.string.context)
        for (const char * * p = v.string.context; *p; ++p)
            context.insert(*p);
}


NixStringContext Value::getContext(const Store & store)
{
    NixStringContext res;
    assert(internalType == tString);
    if (string.context)
        for (const char * * p = string.context; *p; ++p)
            res.push_back(decodeContext(store, *p));
    return res;
}


std::string_view EvalState::forceString(Value & v, PathSet & context, const PosIdx pos)
{
    auto s = forceString(v, pos);
    copyContext(v, context);
    return s;
}


std::string_view EvalState::forceStringNoCtx(Value & v, const PosIdx pos)
{
    auto s = forceString(v, pos);
    if (v.string.context) {
        if (pos)
            throwEvalError(pos, "the string '%1%' is not allowed to refer to a store path (such as '%2%')",
                v.string.s, v.string.context[0]);
        else
            throwEvalError("the string '%1%' is not allowed to refer to a store path (such as '%2%')",
                v.string.s, v.string.context[0]);
    }
    return s;
}


bool EvalState::isDerivation(Value & v)
{
    if (v.type() != nAttrs) return false;
    Bindings::iterator i = v.attrs->find(sType);
    if (i == v.attrs->end()) return false;
    forceValue(*i->value, i->pos);
    if (i->value->type() != nString) return false;
    return strcmp(i->value->string.s, "derivation") == 0;
}


std::optional<std::string> EvalState::tryAttrsToString(const PosIdx pos, Value & v,
    PathSet & context, bool coerceMore, bool copyToStore)
{
    auto i = v.attrs->find(sToString);
    if (i != v.attrs->end()) {
        Value v1;
        callFunction(*i->value, v, v1, pos);
        return coerceToString(pos, v1, context, coerceMore, copyToStore).toOwned();
    }

    return {};
}

BackedStringView EvalState::coerceToString(const PosIdx pos, Value & v, PathSet & context,
    bool coerceMore, bool copyToStore, bool canonicalizePath)
{
    forceValue(v, pos);

    if (v.type() == nString) {
        copyContext(v, context);
        return std::string_view(v.string.s);
    }

    if (v.type() == nPath) {
        BackedStringView path(PathView(v.path));
        if (canonicalizePath)
            path = canonPath(*path);
        if (copyToStore)
            path = copyPathToStore(context, std::move(path).toOwned());
        return path;
    }

    if (v.type() == nAttrs) {
        auto maybeString = tryAttrsToString(pos, v, context, coerceMore, copyToStore);
        if (maybeString)
            return std::move(*maybeString);
        auto i = v.attrs->find(sOutPath);
        if (i == v.attrs->end())
            throwTypeError(pos, "cannot coerce a set to a string");
        return coerceToString(pos, *i->value, context, coerceMore, copyToStore);
    }

    if (v.type() == nExternal)
        return v.external->coerceToString(positions[pos], context, coerceMore, copyToStore);

    if (coerceMore) {
        /* Note that `false' is represented as an empty string for
           shell scripting convenience, just like `null'. */
        if (v.type() == nBool && v.boolean) return "1";
        if (v.type() == nBool && !v.boolean) return "";
        if (v.type() == nInt) return std::to_string(v.integer);
        if (v.type() == nFloat) return std::to_string(v.fpoint);
        if (v.type() == nNull) return "";

        if (v.isList()) {
            std::string result;
            for (auto [n, v2] : enumerate(v.listItems())) {
                result += *coerceToString(pos, *v2, context, coerceMore, copyToStore);
                if (n < v.listSize() - 1
                    /* !!! not quite correct */
                    && (!v2->isList() || v2->listSize() != 0))
                    result += " ";
            }
            return std::move(result);
        }
    }

    throwTypeError(pos, "cannot coerce %1% to a string", v);
}


std::string EvalState::copyPathToStore(PathSet & context, const Path & path)
{
    if (nix::isDerivation(path))
        throwEvalError("file names are not allowed to end in '%1%'", drvExtension);

    Path dstPath;
    auto i = srcToStore.find(path);
    if (i != srcToStore.end())
        dstPath = store->printStorePath(i->second);
    else {
        auto p = settings.readOnlyMode
            ? store->computeStorePathForPath(std::string(baseNameOf(path)), checkSourcePath(path)).first
            : store->addToStore(std::string(baseNameOf(path)), checkSourcePath(path), FileIngestionMethod::Recursive, htSHA256, defaultPathFilter, repair);
        dstPath = store->printStorePath(p);
        allowPath(p);
        srcToStore.insert_or_assign(path, std::move(p));
        printMsg(lvlChatty, "copied source '%1%' -> '%2%'", path, dstPath);
    }

    context.insert(dstPath);
    return dstPath;
}


Path EvalState::coerceToPath(const PosIdx pos, Value & v, PathSet & context)
{
    auto path = coerceToString(pos, v, context, false, false).toOwned();
    if (path == "" || path[0] != '/')
        throwEvalError(pos, "string '%1%' doesn't represent an absolute path", path);
    return path;
}


StorePath EvalState::coerceToStorePath(const PosIdx pos, Value & v, PathSet & context)
{
    auto path = coerceToString(pos, v, context, false, false).toOwned();
    if (auto storePath = store->maybeParseStorePath(path))
        return *storePath;
    throw EvalError({
        .msg = hintfmt("path '%1%' is not in the Nix store", path),
        .errPos = positions[pos]
    });
}


bool EvalState::eqValues(Value & v1, Value & v2)
{
    forceValue(v1, noPos);
    forceValue(v2, noPos);

    /* !!! Hack to support some old broken code that relies on pointer
       equality tests between sets.  (Specifically, builderDefs calls
       uniqList on a list of sets.)  Will remove this eventually. */
    if (&v1 == &v2) return true;

    // Special case type-compatibility between float and int
    if (v1.type() == nInt && v2.type() == nFloat)
        return v1.integer == v2.fpoint;
    if (v1.type() == nFloat && v2.type() == nInt)
        return v1.fpoint == v2.integer;

    // All other types are not compatible with each other.
    if (v1.type() != v2.type()) return false;

    switch (v1.type()) {

        case nInt:
            return v1.integer == v2.integer;

        case nBool:
            return v1.boolean == v2.boolean;

        case nString:
            return strcmp(v1.string.s, v2.string.s) == 0;

        case nPath:
            return strcmp(v1.path, v2.path) == 0;

        case nNull:
            return true;

        case nList:
            if (v1.listSize() != v2.listSize()) return false;
            for (size_t n = 0; n < v1.listSize(); ++n)
                if (!eqValues(*v1.listElems()[n], *v2.listElems()[n])) return false;
            return true;

        case nAttrs: {
            /* If both sets denote a derivation (type = "derivation"),
               then compare their outPaths. */
            if (isDerivation(v1) && isDerivation(v2)) {
                Bindings::iterator i = v1.attrs->find(sOutPath);
                Bindings::iterator j = v2.attrs->find(sOutPath);
                if (i != v1.attrs->end() && j != v2.attrs->end())
                    return eqValues(*i->value, *j->value);
            }

            if (v1.attrs->size() != v2.attrs->size()) return false;

            /* Otherwise, compare the attributes one by one. */
            Bindings::iterator i, j;
            for (i = v1.attrs->begin(), j = v2.attrs->begin(); i != v1.attrs->end(); ++i, ++j)
                if (i->name != j->name || !eqValues(*i->value, *j->value))
                    return false;

            return true;
        }

        /* Functions are incomparable. */
        case nFunction:
            return false;

        case nExternal:
            return *v1.external == *v2.external;

        case nFloat:
            return v1.fpoint == v2.fpoint;

        default:
            throwEvalError("cannot compare %1% with %2%",
                showType(v1),
                showType(v2));
    }
}

void EvalState::printStats()
{
    bool showStats = getEnv("NIX_SHOW_STATS").value_or("0") != "0";

    struct rusage buf;
    getrusage(RUSAGE_SELF, &buf);
    float cpuTime = buf.ru_utime.tv_sec + ((float) buf.ru_utime.tv_usec / 1000000);

    uint64_t bEnvs = nrEnvs * sizeof(Env) + nrValuesInEnvs * sizeof(Value *);
    uint64_t bLists = nrListElems * sizeof(Value *);
    uint64_t bValues = nrValues * sizeof(Value);
    uint64_t bAttrsets = nrAttrsets * sizeof(Bindings) + nrAttrsInAttrsets * sizeof(Attr);

#if HAVE_BOEHMGC
    GC_word heapSize, totalBytes;
    GC_get_heap_usage_safe(&heapSize, 0, 0, 0, &totalBytes);
#endif
    if (showStats) {
        auto outPath = getEnv("NIX_SHOW_STATS_PATH").value_or("-");
        std::fstream fs;
        if (outPath != "-")
            fs.open(outPath, std::fstream::out);
        JSONObject topObj(outPath == "-" ? std::cerr : fs, true);
        topObj.attr("cpuTime",cpuTime);
        {
            auto envs = topObj.object("envs");
            envs.attr("number", nrEnvs);
            envs.attr("elements", nrValuesInEnvs);
            envs.attr("bytes", bEnvs);
        }
        {
            auto lists = topObj.object("list");
            lists.attr("elements", nrListElems);
            lists.attr("bytes", bLists);
            lists.attr("concats", nrListConcats);
        }
        {
            auto values = topObj.object("values");
            values.attr("number", nrValues);
            values.attr("bytes", bValues);
        }
        {
            auto syms = topObj.object("symbols");
            syms.attr("number", symbols.size());
            syms.attr("bytes", symbols.totalSize());
        }
        {
            auto sets = topObj.object("sets");
            sets.attr("number", nrAttrsets);
            sets.attr("bytes", bAttrsets);
            sets.attr("elements", nrAttrsInAttrsets);
        }
        {
            auto sizes = topObj.object("sizes");
            sizes.attr("Env", sizeof(Env));
            sizes.attr("Value", sizeof(Value));
            sizes.attr("Bindings", sizeof(Bindings));
            sizes.attr("Attr", sizeof(Attr));
        }
        topObj.attr("nrOpUpdates", nrOpUpdates);
        topObj.attr("nrOpUpdateValuesCopied", nrOpUpdateValuesCopied);
        topObj.attr("nrThunks", nrThunks);
        topObj.attr("nrAvoided", nrAvoided);
        topObj.attr("nrLookups", nrLookups);
        topObj.attr("nrPrimOpCalls", nrPrimOpCalls);
        topObj.attr("nrFunctionCalls", nrFunctionCalls);
#if HAVE_BOEHMGC
        {
            auto gc = topObj.object("gc");
            gc.attr("heapSize", heapSize);
            gc.attr("totalBytes", totalBytes);
        }
#endif

        if (countCalls) {
            {
                auto obj = topObj.object("primops");
                for (auto & i : primOpCalls)
                    obj.attr(i.first, i.second);
            }
            {
                auto list = topObj.list("functions");
                for (auto & i : functionCalls) {
                    auto obj = list.object();
                    if (i.first->name)
                        obj.attr("name", (const std::string &) i.first->name);
                    else
                        obj.attr("name", nullptr);
                    if (auto pos = positions[i.first->pos]) {
                        obj.attr("file", (const std::string &) pos.file);
                        obj.attr("line", pos.line);
                        obj.attr("column", pos.column);
                    }
                    obj.attr("count", i.second);
                }
            }
            {
                auto list = topObj.list("attributes");
                for (auto & i : attrSelects) {
                    auto obj = list.object();
                    if (auto pos = positions[i.first]) {
                        obj.attr("file", (const std::string &) pos.file);
                        obj.attr("line", pos.line);
                        obj.attr("column", pos.column);
                    }
                    obj.attr("count", i.second);
                }
            }
        }

        if (getEnv("NIX_SHOW_SYMBOLS").value_or("0") != "0") {
            auto list = topObj.list("symbols");
            symbols.dump([&](const std::string & s) { list.elem(s); });
        }
    }
}


std::string ExternalValueBase::coerceToString(const Pos & pos, PathSet & context, bool copyMore, bool copyToStore) const
{
    throw TypeError({
        .msg = hintfmt("cannot coerce %1% to a string", showType()),
        .errPos = pos
    });
}


bool ExternalValueBase::operator==(const ExternalValueBase & b) const
{
    return false;
}


std::ostream & operator << (std::ostream & str, const ExternalValueBase & v) {
    return v.print(str);
}


EvalSettings::EvalSettings()
{
    auto var = getEnv("NIX_PATH");
    if (var) nixPath = parseNixPath(*var);
}

Strings EvalSettings::getDefaultNixPath()
{
    Strings res;
    auto add = [&](const Path & p, const std::string & s = std::string()) {
        if (pathExists(p)) {
            if (s.empty()) {
                res.push_back(p);
            } else {
                res.push_back(s + "=" + p);
            }
        }
    };

    if (!evalSettings.restrictEval && !evalSettings.pureEval) {
        add(getHome() + "/.nix-defexpr/channels");
        add(settings.nixStateDir + "/profiles/per-user/root/channels/nixpkgs", "nixpkgs");
        add(settings.nixStateDir + "/profiles/per-user/root/channels");
    }

    return res;
}

EvalSettings evalSettings;

static GlobalConfig::Register rEvalSettings(&evalSettings);


}<|MERGE_RESOLUTION|>--- conflicted
+++ resolved
@@ -810,27 +810,6 @@
     return vm;
 }
 
-<<<<<<< HEAD
-void EvalState::debugLastTrace(Error & e) const
-{
-    // Call this in the situation where Expr and Env are inaccessible.
-    // The debugger will start in the last context that's in the
-    // DebugTrace stack.
-    if (debuggerHook && !debugTraces.empty()) {
-        const DebugTrace & last = debugTraces.front();
-        debuggerHook(&e, last.env, last.expr);
-    }
-}
-
-void debugError(Error * e, Env & env, Expr & expr)
-{
-    if (debuggerHook)
-        debuggerHook(e, env, expr);
-}
-
-
-=======
->>>>>>> 1ea13084
 /* Every "format" object (even temporary) takes up a few hundred bytes
    of stack space, which is a real killer in the recursive
    evaluator.  So here are some helper functions for throwing
@@ -842,13 +821,7 @@
         .errPos = positions[pos]
     });
 
-<<<<<<< HEAD
-    debugError(&error, env, expr);
-
-    throw error;
-=======
     debugThrow(error, env, expr);
->>>>>>> 1ea13084
 }
 
 void EvalState::throwEvalError(const PosIdx pos, const char * s) const
@@ -877,13 +850,7 @@
         .suggestions = suggestions,
     });
 
-<<<<<<< HEAD
-    debugError(&error, env, expr);
-
-    throw error;
-=======
     debugThrow(error, env, expr);
->>>>>>> 1ea13084
 }
 
 void EvalState::throwEvalError(const PosIdx pos, const char * s, const std::string & s2) const
@@ -903,13 +870,7 @@
         .errPos = positions[pos]
     });
 
-<<<<<<< HEAD
-    debugError(&error, env, expr);
-
-    throw error;
-=======
     debugThrow(error, env, expr);
->>>>>>> 1ea13084
 }
 
 void EvalState::throwEvalError(const char * s, const std::string & s2,
@@ -942,13 +903,7 @@
         .errPos = positions[pos]
     });
 
-<<<<<<< HEAD
-    debugError(&error, env, expr);
-
-    throw error;
-=======
     debugThrow(error, env, expr);
->>>>>>> 1ea13084
 }
 
 void EvalState::throwEvalError(const PosIdx p1, const char * s, const Symbol sym, const PosIdx p2, Env & env, Expr & expr) const
@@ -959,13 +914,7 @@
         .errPos = positions[p1]
     });
 
-<<<<<<< HEAD
-    debugError(&error, env, expr);
-
-    throw error;
-=======
     debugThrow(error, env, expr);
->>>>>>> 1ea13084
 }
 
 void EvalState::throwTypeError(const PosIdx pos, const char * s, const Value & v) const
@@ -985,13 +934,7 @@
         .errPos = positions[pos]
     });
 
-<<<<<<< HEAD
-    debugError(&error, env, expr);
-
-    throw error;
-=======
     debugThrow(error, env, expr);
->>>>>>> 1ea13084
 }
 
 void EvalState::throwTypeError(const PosIdx pos, const char * s) const
@@ -1012,13 +955,7 @@
         .errPos = positions[pos]
     });
 
-<<<<<<< HEAD
-    debugError(&error, env, expr);
-
-    throw error;
-=======
     debugThrow(error, env, expr);
->>>>>>> 1ea13084
 }
 
 void EvalState::throwTypeError(const PosIdx pos, const Suggestions & suggestions, const char * s,
@@ -1030,13 +967,7 @@
         .suggestions = suggestions,
     });
 
-<<<<<<< HEAD
-    debugError(&error, env, expr);
-
-    throw error;
-=======
     debugThrow(error, env, expr);
->>>>>>> 1ea13084
 }
 
 void EvalState::throwTypeError(const char * s, const Value & v, Env & env, Expr &expr) const
@@ -1046,13 +977,7 @@
         .errPos = positions[expr.getPos()],
     });
 
-<<<<<<< HEAD
-    debugError(&error, env, expr);
-
-    throw error;
-=======
     debugThrow(error, env, expr);
->>>>>>> 1ea13084
 }
 
 void EvalState::throwAssertionError(const PosIdx pos, const char * s, const std::string & s1, Env & env, Expr &expr) const
@@ -1062,13 +987,7 @@
         .errPos = positions[pos]
     });
 
-<<<<<<< HEAD
-    debugError(&error, env, expr);
-
-    throw error;
-=======
     debugThrow(error, env, expr);
->>>>>>> 1ea13084
 }
 
 void EvalState::throwUndefinedVarError(const PosIdx pos, const char * s, const std::string & s1, Env & env, Expr &expr) const
@@ -1078,13 +997,7 @@
         .errPos = positions[pos]
     });
 
-<<<<<<< HEAD
-    debugError(&error, env, expr);
-
-    throw error;
-=======
     debugThrow(error, env, expr);
->>>>>>> 1ea13084
 }
 
 void EvalState::throwMissingArgumentError(const PosIdx pos, const char * s, const std::string & s1, Env & env, Expr &expr) const
@@ -1094,13 +1007,7 @@
         .errPos = positions[pos]
     });
 
-<<<<<<< HEAD
-    debugError(&error, env, expr);
-
-    throw error;
-=======
     debugThrow(error, env, expr);
->>>>>>> 1ea13084
 }
 
 void EvalState::addErrorTrace(Error & e, const char * s, const std::string & s2) const
