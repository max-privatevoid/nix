--- conflicted
+++ resolved
@@ -51,17 +51,6 @@
     if (evalSettings.pureEval && !rev)
         throw Error("in pure evaluation mode, 'fetchGit' requires a Git revision");
 
-<<<<<<< HEAD
-    auto parsedUrl = parseURL(
-        url.find("://") != std::string::npos
-        ? "git+" + url
-        : "git+file://" + url);
-    if (ref) parsedUrl.query.insert_or_assign("ref", *ref);
-    if (rev) parsedUrl.query.insert_or_assign("rev", rev->gitRev());
-    // FIXME: use name
-    auto input = fetchers::inputFromURL(parsedUrl);
-
-=======
     fetchers::Attrs attrs;
     attrs.insert_or_assign("type", "git");
     attrs.insert_or_assign("url", url.find("://") != std::string::npos ? url : "file://" + url);
@@ -71,7 +60,6 @@
     auto input = fetchers::inputFromAttrs(attrs);
 
     // FIXME: use name?
->>>>>>> 55cefd41
     auto [tree, input2] = input->fetchTree(state.store);
 
     state.mkAttrs(v, 8);
@@ -85,10 +73,7 @@
     // Backward compatibility: set 'revCount' to 0 for a dirty tree.
     mkInt(*state.allocAttr(v, state.symbols.create("revCount")),
         tree.info.revCount.value_or(0));
-<<<<<<< HEAD
-=======
     mkBool(*state.allocAttr(v, state.symbols.create("submodules")), fetchSubmodules);
->>>>>>> 55cefd41
     v.attrs->sort();
 
     if (state.allowedPaths)
