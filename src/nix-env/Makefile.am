bin_PROGRAMS = nix-env

nix_env_SOURCES = nix-env.cc profiles.cc profiles.hh user-env.cc user-env.hh help.txt

nix_env_LDADD = ../libmain/libmain.la ../libexpr/libexpr.la \
 ../libstore/libstore.la ../libutil/libutil.la \
<<<<<<< HEAD
 ../boost/format/libformat.la
=======
 ../boost/format/libformat.la @ADDITIONAL_NETWORK_LIBS@
>>>>>>> 8032f26c

nix-env.o: help.txt.hh

%.txt.hh: %.txt
	../bin2c/bin2c helpText < $< > $@ || (rm $@ && exit 1)

AM_CXXFLAGS = \
<<<<<<< HEAD
 ${aterm_include} \
=======
>>>>>>> 8032f26c
 -I$(srcdir)/.. \
 -I$(srcdir)/../libutil -I$(srcdir)/../libstore \
 -I$(srcdir)/../libexpr -I$(srcdir)/../libmain -I../libexpr<|MERGE_RESOLUTION|>--- conflicted
+++ resolved
@@ -4,11 +4,7 @@
 
 nix_env_LDADD = ../libmain/libmain.la ../libexpr/libexpr.la \
  ../libstore/libstore.la ../libutil/libutil.la \
-<<<<<<< HEAD
  ../boost/format/libformat.la
-=======
- ../boost/format/libformat.la @ADDITIONAL_NETWORK_LIBS@
->>>>>>> 8032f26c
 
 nix-env.o: help.txt.hh
 
@@ -16,10 +12,6 @@
 	../bin2c/bin2c helpText < $< > $@ || (rm $@ && exit 1)
 
 AM_CXXFLAGS = \
-<<<<<<< HEAD
- ${aterm_include} \
-=======
->>>>>>> 8032f26c
  -I$(srcdir)/.. \
  -I$(srcdir)/../libutil -I$(srcdir)/../libstore \
  -I$(srcdir)/../libexpr -I$(srcdir)/../libmain -I../libexpr