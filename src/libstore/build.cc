--- conflicted
+++ resolved
@@ -3736,13 +3736,9 @@
                 worker.hashMismatch = true;
                 delayedException = std::make_exception_ptr(
                     BuildError("hash mismatch in fixed-output derivation '%s':\n  wanted: %s\n  got:    %s",
-<<<<<<< HEAD
                         worker.store.printStorePath(dest),
-                        i.second.hash->hash.to_string(SRI),
-                        h2.to_string(SRI)));
-=======
-                        worker.store.printStorePath(dest), h.to_string(SRI, true), h2.to_string(SRI, true)));
->>>>>>> 29542865
+                        i.second.hash->hash.to_string(SRI, true),
+                        h2.to_string(SRI, true)));
 
                 Path actualDest = worker.store.Store::toRealPath(dest);
 
