#include "crypto.hh"
#include "globals.hh"
#include "store-api.hh"
#include "util.hh"
#include "nar-info-disk-cache.hh"
#include "thread-pool.hh"
#include "json.hh"
#include "derivations.hh"
#include "url.hh"
#include "archive.hh"

#include <future>


namespace nix {


bool Store::isInStore(const Path & path) const
{
    return isInDir(path, storeDir);
}


std::pair<StorePath, Path> Store::toStorePath(const Path & path) const
{
    if (!isInStore(path))
        throw Error("path '%1%' is not in the Nix store", path);
    Path::size_type slash = path.find('/', storeDir.size() + 1);
    if (slash == Path::npos)
        return {parseStorePath(path), ""};
    else
        return {parseStorePath(std::string_view(path).substr(0, slash)), path.substr(slash)};
}


Path Store::followLinksToStore(std::string_view _path) const
{
    Path path = absPath(std::string(_path));
    while (!isInStore(path)) {
        if (!isLink(path)) break;
        string target = readLink(path);
        path = absPath(target, dirOf(path));
    }
    if (!isInStore(path))
        throw BadStorePath("path '%1%' is not in the Nix store", path);
    return path;
}


StorePath Store::followLinksToStorePath(std::string_view path) const
{
    return toStorePath(followLinksToStore(path)).first;
}


StorePathWithOutputs Store::followLinksToStorePathWithOutputs(std::string_view path) const
{
    auto [path2, outputs] = nix::parsePathWithOutputs(path);
    return StorePathWithOutputs { followLinksToStorePath(path2), std::move(outputs) };
}


/* Store paths have the following form:

   <realized-path> = <store>/<h>-<name>

   where

   <store> = the location of the Nix store, usually /nix/store

   <name> = a human readable name for the path, typically obtained
     from the name attribute of the derivation, or the name of the
     source file from which the store path is created.  For derivation
     outputs other than the default "out" output, the string "-<id>"
     is suffixed to <name>.

   <h> = base-32 representation of the first 160 bits of a SHA-256
     hash of <s>; the hash part of the store name

   <s> = the string "<type>:sha256:<h2>:<store>:<name>";
     note that it includes the location of the store as well as the
     name to make sure that changes to either of those are reflected
     in the hash (e.g. you won't get /nix/store/<h>-name1 and
     /nix/store/<h>-name2 with equal hash parts).

   <type> = one of:
     "text:<r1>:<r2>:...<rN>"
       for plain text files written to the store using
       addTextToStore(); <r1> ... <rN> are the store paths referenced
       by this path, in the form described by <realized-path>
     "source:<r1>:<r2>:...:<rN>:self"
       for paths copied to the store using addToStore() when recursive
       = true and hashAlgo = "sha256". Just like in the text case, we
       can have the store paths referenced by the path.
       Additionally, we can have an optional :self label to denote self
       reference.
     "output:<id>"
       for either the outputs created by derivations, OR paths copied
       to the store using addToStore() with recursive != true or
       hashAlgo != "sha256" (in that case "source" is used; it's
       silly, but it's done that way for compatibility).  <id> is the
       name of the output (usually, "out").

   <h2> = base-16 representation of a SHA-256 hash of:
     if <type> = "text:...":
       the string written to the resulting store path
     if <type> = "source":
       the serialisation of the path from which this store path is
       copied, as returned by hashPath()
     if <type> = "output:<id>":
       for non-fixed derivation outputs:
         the derivation (see hashDerivationModulo() in
         primops.cc)
       for paths copied by addToStore() or produced by fixed-output
       derivations:
         the string "fixed:out:<rec><algo>:<hash>:", where
           <rec> = "r:" for recursive (path) hashes, or "" for flat
             (file) hashes
           <algo> = "md5", "sha1" or "sha256"
           <hash> = base-16 representation of the path or flat hash of
             the contents of the path (or expected contents of the
             path for fixed-output derivations)

   Note that since an output derivation has always type output, while
   something added by addToStore can have type output or source depending
   on the hash, this means that the same input can be hashed differently
   if added to the store via addToStore or via a derivation, in the sha256
   recursive case.

   It would have been nicer to handle fixed-output derivations under
   "source", e.g. have something like "source:<rec><algo>", but we're
   stuck with this for now...

   The main reason for this way of computing names is to prevent name
   collisions (for security).  For instance, it shouldn't be feasible
   to come up with a derivation whose output path collides with the
   path for a copied source.  The former would have a <s> starting with
   "output:out:", while the latter would have a <s> starting with
   "source:".
*/


StorePath Store::makeStorePath(const string & type,
    const Hash & hash, std::string_view name) const
{
    /* e.g., "source:sha256:1abc...:/nix/store:foo.tar.gz" */
    string s = type + ":" + hash.to_string(Base16, true) + ":" + storeDir + ":" + std::string(name);
    auto h = compressHash(hashString(htSHA256, s), 20);
    return StorePath(h, name);
}


StorePath Store::makeOutputPath(const string & id,
    const Hash & hash, std::string_view name) const
{
    return makeStorePath("output:" + id, hash,
        std::string(name) + (id == "out" ? "" : "-" + id));
}


static std::string makeType(
    const Store & store,
    string && type,
    const StorePathSet & references,
    bool hasSelfReference = false)
{
    for (auto & i : references) {
        type += ":";
        type += store.printStorePath(i);
    }
    if (hasSelfReference) type += ":self";
    return std::move(type);
}


StorePath Store::makeFixedOutputPath(
    FileIngestionMethod method,
    const Hash & hash,
    std::string_view name,
    const StorePathSet & references,
    bool hasSelfReference) const
{
    if (hash.type == htSHA256 && method == FileIngestionMethod::Recursive) {
        return makeStorePath(makeType(*this, "source", references, hasSelfReference), hash, name);
    } else {
        assert(references.empty());
        return makeStorePath("output:out",
            hashString(htSHA256,
                "fixed:out:"
                + makeFileIngestionPrefix(method)
                + hash.to_string(Base16, true) + ":"),
            name);
    }
}

StorePath Store::makeFixedOutputPathFromCA(std::string_view name, ContentAddress ca,
    const StorePathSet & references, bool hasSelfReference) const
{
    // New template
    return std::visit(overloaded {
        [&](TextHash th) {
            return makeTextPath(name, th.hash, references);
        },
        [&](FixedOutputHash fsh) {
            return makeFixedOutputPath(fsh.method, fsh.hash, name, references, hasSelfReference);
        }
    }, ca);
}

StorePath Store::makeTextPath(std::string_view name, const Hash & hash,
    const StorePathSet & references) const
{
    assert(hash.type == htSHA256);
    /* Stuff the references (if any) into the type.  This is a bit
       hacky, but we can't put them in `s' since that would be
       ambiguous. */
    return makeStorePath(makeType(*this, "text", references), hash, name);
}


std::pair<StorePath, Hash> Store::computeStorePathForPath(std::string_view name,
    const Path & srcPath, FileIngestionMethod method, HashType hashAlgo, PathFilter & filter) const
{
    Hash h = method == FileIngestionMethod::Recursive
        ? hashPath(hashAlgo, srcPath, filter).first
        : hashFile(hashAlgo, srcPath);
    return std::make_pair(makeFixedOutputPath(method, h, name), h);
}


StorePath Store::computeStorePathForText(const string & name, const string & s,
    const StorePathSet & references) const
{
    return makeTextPath(name, hashString(htSHA256, s), references);
}


StorePath Store::addToStore(const string & name, const Path & _srcPath,
    FileIngestionMethod method, HashType hashAlgo, PathFilter & filter, RepairFlag repair)
{
    Path srcPath(absPath(_srcPath));
    auto source = sinkToSource([&](Sink & sink) {
        if (method == FileIngestionMethod::Recursive)
            dumpPath(srcPath, sink, filter);
        else
            readFile(srcPath, sink);
    });
    return addToStoreFromDump(*source, name, method, hashAlgo, repair);
}


/*
The aim of this function is to compute in one pass the correct ValidPathInfo for
the files that we are trying to add to the store. To accomplish that in one
pass, given the different kind of inputs that we can take (normal nar archives,
nar archives with non SHA-256 hashes, and flat files), we set up a net of sinks
and aliases. Also, since the dataflow is obfuscated by this, we include here a
graphviz diagram:

digraph graphname {
    node [shape=box]
    fileSource -> narSink
    narSink [style=dashed]
    narSink -> unsualHashTee [style = dashed, label = "Recursive && !SHA-256"]
    narSink -> narHashSink [style = dashed, label = "else"]
    unsualHashTee -> narHashSink
    unsualHashTee -> caHashSink
    fileSource -> parseSink
    parseSink [style=dashed]
    parseSink-> fileSink [style = dashed, label = "Flat"]
    parseSink -> blank [style = dashed, label = "Recursive"]
    fileSink -> caHashSink
}
*/
ValidPathInfo Store::addToStoreSlow(std::string_view name, const Path & srcPath,
    FileIngestionMethod method, HashType hashAlgo,
    std::optional<Hash> expectedCAHash)
{
    HashSink narHashSink { htSHA256 };
    HashSink caHashSink { hashAlgo };

    /* Note that fileSink and unusualHashTee must be mutually exclusive, since
       they both write to caHashSink. Note that that requisite is currently true
       because the former is only used in the flat case. */
    RetrieveRegularNARSink fileSink { caHashSink };
    TeeSink unusualHashTee { narHashSink, caHashSink };

    auto & narSink = method == FileIngestionMethod::Recursive && hashAlgo != htSHA256
        ? static_cast<Sink &>(unusualHashTee)
        : narHashSink;

    /* Functionally, this means that fileSource will yield the content of
       srcPath. The fact that we use scratchpadSink as a temporary buffer here
       is an implementation detail. */
    auto fileSource = sinkToSource([&](Sink & scratchpadSink) {
        dumpPath(srcPath, scratchpadSink);
    });

    /* tapped provides the same data as fileSource, but we also write all the
       information to narSink. */
    TeeSource tapped { *fileSource, narSink };

    ParseSink blank;
    auto & parseSink = method == FileIngestionMethod::Flat
        ? fileSink
        : blank;

    /* The information that flows from tapped (besides being replicated in
       narSink), is now put in parseSink. */
    parseDump(parseSink, tapped);

    /* We extract the result of the computation from the sink by calling
       finish. */
    auto [narHash, narSize] = narHashSink.finish();

    auto hash = method == FileIngestionMethod::Recursive && hashAlgo == htSHA256
        ? narHash
        : caHashSink.finish().first;

    if (expectedCAHash && expectedCAHash != hash)
        throw Error("hash mismatch for '%s'", srcPath);

    ValidPathInfo info {
        makeFixedOutputPath(method, hash, name),
        narHash,
    };
    info.narSize = narSize;
    info.ca = FixedOutputHash { .method = method, .hash = hash };

    if (!isValidPath(info.path)) {
        auto source = sinkToSource([&](Sink & scratchpadSink) {
            dumpPath(srcPath, scratchpadSink);
        });
        addToStore(info, *source);
    }

    return info;
}


Store::Store(const Params & params)
    : Config(params)
    , state({(size_t) pathInfoCacheSize})
{
}


std::string Store::getUri()
{
    return "";
}

bool Store::PathInfoCacheValue::isKnownNow()
{
    std::chrono::duration ttl = didExist()
        ? std::chrono::seconds(settings.ttlPositiveNarInfoCache)
        : std::chrono::seconds(settings.ttlNegativeNarInfoCache);

    return std::chrono::steady_clock::now() < time_point + ttl;
}

<<<<<<< HEAD
OutputPathMap Store::queryDerivationOutputMapAssumeTotal(const StorePath & path) {
    auto resp = queryDerivationOutputMap(path);
=======
OutputPathMap Store::queryDerivationOutputMap(const StorePath & path) {
    auto resp = queryPartialDerivationOutputMap(path);
>>>>>>> 4d77513d
    OutputPathMap result;
    for (auto & [outName, optOutPath] : resp) {
        if (!optOutPath)
            throw Error("output '%s' has no store path mapped to it", outName);
        result.insert_or_assign(outName, *optOutPath);
    }
    return result;
}

StorePathSet Store::queryDerivationOutputs(const StorePath & path)
{
    auto outputMap = this->queryDerivationOutputMapAssumeTotal(path);
    StorePathSet outputPaths;
    for (auto & i: outputMap) {
        outputPaths.emplace(std::move(i.second));
    }
    return outputPaths;
}

bool Store::isValidPath(const StorePath & storePath)
{
    std::string hashPart(storePath.hashPart());

    {
        auto state_(state.lock());
        auto res = state_->pathInfoCache.get(hashPart);
        if (res && res->isKnownNow()) {
            stats.narInfoReadAverted++;
            return res->didExist();
        }
    }

    if (diskCache) {
        auto res = diskCache->lookupNarInfo(getUri(), hashPart);
        if (res.first != NarInfoDiskCache::oUnknown) {
            stats.narInfoReadAverted++;
            auto state_(state.lock());
            state_->pathInfoCache.upsert(hashPart,
                res.first == NarInfoDiskCache::oInvalid ? PathInfoCacheValue{} : PathInfoCacheValue { .value = res.second });
            return res.first == NarInfoDiskCache::oValid;
        }
    }

    bool valid = isValidPathUncached(storePath);

    if (diskCache && !valid)
        // FIXME: handle valid = true case.
        diskCache->upsertNarInfo(getUri(), hashPart, 0);

    return valid;
}


/* Default implementation for stores that only implement
   queryPathInfoUncached(). */
bool Store::isValidPathUncached(const StorePath & path)
{
    try {
        queryPathInfo(path);
        return true;
    } catch (InvalidPath &) {
        return false;
    }
}


ref<const ValidPathInfo> Store::queryPathInfo(const StorePath & storePath)
{
    std::promise<ref<const ValidPathInfo>> promise;

    queryPathInfo(storePath,
        {[&](std::future<ref<const ValidPathInfo>> result) {
            try {
                promise.set_value(result.get());
            } catch (...) {
                promise.set_exception(std::current_exception());
            }
        }});

    return promise.get_future().get();
}


static bool goodStorePath(const StorePath & expected, const StorePath & actual)
{
    return
        expected.hashPart() == actual.hashPart()
        && (expected.name() == Store::MissingName || expected.name() == actual.name());
}


void Store::queryPathInfo(const StorePath & storePath,
    Callback<ref<const ValidPathInfo>> callback) noexcept
{
    std::string hashPart;

    try {
        hashPart = storePath.hashPart();

        {
            auto res = state.lock()->pathInfoCache.get(hashPart);
            if (res && res->isKnownNow()) {
                stats.narInfoReadAverted++;
                if (!res->didExist())
                    throw InvalidPath("path '%s' is not valid", printStorePath(storePath));
                return callback(ref<const ValidPathInfo>(res->value));
            }
        }

        if (diskCache) {
            auto res = diskCache->lookupNarInfo(getUri(), hashPart);
            if (res.first != NarInfoDiskCache::oUnknown) {
                stats.narInfoReadAverted++;
                {
                    auto state_(state.lock());
                    state_->pathInfoCache.upsert(hashPart,
                        res.first == NarInfoDiskCache::oInvalid ? PathInfoCacheValue{} : PathInfoCacheValue{ .value = res.second });
                    if (res.first == NarInfoDiskCache::oInvalid ||
                        !goodStorePath(storePath, res.second->path))
                        throw InvalidPath("path '%s' is not valid", printStorePath(storePath));
                }
                return callback(ref<const ValidPathInfo>(res.second));
            }
        }

    } catch (...) { return callback.rethrow(); }

    auto callbackPtr = std::make_shared<decltype(callback)>(std::move(callback));

    queryPathInfoUncached(storePath,
        {[this, storePathS{printStorePath(storePath)}, hashPart, callbackPtr](std::future<std::shared_ptr<const ValidPathInfo>> fut) {

            try {
                auto info = fut.get();

                if (diskCache)
                    diskCache->upsertNarInfo(getUri(), hashPart, info);

                {
                    auto state_(state.lock());
                    state_->pathInfoCache.upsert(hashPart, PathInfoCacheValue { .value = info });
                }

                auto storePath = parseStorePath(storePathS);

                if (!info || !goodStorePath(storePath, info->path)) {
                    stats.narInfoMissing++;
                    throw InvalidPath("path '%s' is not valid", storePathS);
                }

                (*callbackPtr)(ref<const ValidPathInfo>(info));
            } catch (...) { callbackPtr->rethrow(); }
        }});
}


StorePathSet Store::queryValidPaths(const StorePathSet & paths, SubstituteFlag maybeSubstitute)
{
    struct State
    {
        size_t left;
        StorePathSet valid;
        std::exception_ptr exc;
    };

    Sync<State> state_(State{paths.size(), StorePathSet()});

    std::condition_variable wakeup;
    ThreadPool pool;

    auto doQuery = [&](const Path & path) {
        checkInterrupt();
        queryPathInfo(parseStorePath(path), {[path, this, &state_, &wakeup](std::future<ref<const ValidPathInfo>> fut) {
            auto state(state_.lock());
            try {
                auto info = fut.get();
                state->valid.insert(parseStorePath(path));
            } catch (InvalidPath &) {
            } catch (...) {
                state->exc = std::current_exception();
            }
            assert(state->left);
            if (!--state->left)
                wakeup.notify_one();
        }});
    };

    for (auto & path : paths)
        pool.enqueue(std::bind(doQuery, printStorePath(path))); // FIXME

    pool.process();

    while (true) {
        auto state(state_.lock());
        if (!state->left) {
            if (state->exc) std::rethrow_exception(state->exc);
            return std::move(state->valid);
        }
        state.wait(wakeup);
    }
}


/* Return a string accepted by decodeValidPathInfo() that
   registers the specified paths as valid.  Note: it's the
   responsibility of the caller to provide a closure. */
string Store::makeValidityRegistration(const StorePathSet & paths,
    bool showDerivers, bool showHash)
{
    string s = "";

    for (auto & i : paths) {
        s += printStorePath(i) + "\n";

        auto info = queryPathInfo(i);

        if (showHash) {
            s += info->narHash.to_string(Base16, false) + "\n";
            s += (format("%1%\n") % info->narSize).str();
        }

        auto deriver = showDerivers && info->deriver ? printStorePath(*info->deriver) : "";
        s += deriver + "\n";

        s += (format("%1%\n") % info->references.size()).str();

        for (auto & j : info->references)
            s += printStorePath(j) + "\n";
    }

    return s;
}


void Store::pathInfoToJSON(JSONPlaceholder & jsonOut, const StorePathSet & storePaths,
    bool includeImpureInfo, bool showClosureSize,
    Base hashBase,
    AllowInvalidFlag allowInvalid)
{
    auto jsonList = jsonOut.list();

    for (auto & storePath : storePaths) {
        auto jsonPath = jsonList.object();
        jsonPath.attr("path", printStorePath(storePath));

        try {
            auto info = queryPathInfo(storePath);

            jsonPath
                .attr("narHash", info->narHash.to_string(hashBase, true))
                .attr("narSize", info->narSize);

            {
                auto jsonRefs = jsonPath.list("references");
                for (auto & ref : info->references)
                    jsonRefs.elem(printStorePath(ref));
            }

            if (info->ca)
                jsonPath.attr("ca", renderContentAddress(info->ca));

            std::pair<uint64_t, uint64_t> closureSizes;

            if (showClosureSize) {
                closureSizes = getClosureSize(info->path);
                jsonPath.attr("closureSize", closureSizes.first);
            }

            if (includeImpureInfo) {

                if (info->deriver)
                    jsonPath.attr("deriver", printStorePath(*info->deriver));

                if (info->registrationTime)
                    jsonPath.attr("registrationTime", info->registrationTime);

                if (info->ultimate)
                    jsonPath.attr("ultimate", info->ultimate);

                if (!info->sigs.empty()) {
                    auto jsonSigs = jsonPath.list("signatures");
                    for (auto & sig : info->sigs)
                        jsonSigs.elem(sig);
                }

                auto narInfo = std::dynamic_pointer_cast<const NarInfo>(
                    std::shared_ptr<const ValidPathInfo>(info));

                if (narInfo) {
                    if (!narInfo->url.empty())
                        jsonPath.attr("url", narInfo->url);
                    if (narInfo->fileHash)
                        jsonPath.attr("downloadHash", narInfo->fileHash->to_string(hashBase, true));
                    if (narInfo->fileSize)
                        jsonPath.attr("downloadSize", narInfo->fileSize);
                    if (showClosureSize)
                        jsonPath.attr("closureDownloadSize", closureSizes.second);
                }
            }

        } catch (InvalidPath &) {
            jsonPath.attr("valid", false);
        }
    }
}


std::pair<uint64_t, uint64_t> Store::getClosureSize(const StorePath & storePath)
{
    uint64_t totalNarSize = 0, totalDownloadSize = 0;
    StorePathSet closure;
    computeFSClosure(storePath, closure, false, false);
    for (auto & p : closure) {
        auto info = queryPathInfo(p);
        totalNarSize += info->narSize;
        auto narInfo = std::dynamic_pointer_cast<const NarInfo>(
            std::shared_ptr<const ValidPathInfo>(info));
        if (narInfo)
            totalDownloadSize += narInfo->fileSize;
    }
    return {totalNarSize, totalDownloadSize};
}


const Store::Stats & Store::getStats()
{
    {
        auto state_(state.lock());
        stats.pathInfoCacheSize = state_->pathInfoCache.size();
    }
    return stats;
}


void Store::buildPaths(const std::vector<StorePathWithOutputs> & paths, BuildMode buildMode)
{
    StorePathSet paths2;

    for (auto & path : paths) {
        if (path.path.isDerivation())
            unsupported("buildPaths");
        paths2.insert(path.path);
    }

    if (queryValidPaths(paths2).size() != paths2.size())
        unsupported("buildPaths");
}


void copyStorePath(ref<Store> srcStore, ref<Store> dstStore,
    const StorePath & storePath, RepairFlag repair, CheckSigsFlag checkSigs)
{
    auto srcUri = srcStore->getUri();
    auto dstUri = dstStore->getUri();

    Activity act(*logger, lvlInfo, actCopyPath,
        srcUri == "local" || srcUri == "daemon"
        ? fmt("copying path '%s' to '%s'", srcStore->printStorePath(storePath), dstUri)
          : dstUri == "local" || dstUri == "daemon"
        ? fmt("copying path '%s' from '%s'", srcStore->printStorePath(storePath), srcUri)
          : fmt("copying path '%s' from '%s' to '%s'", srcStore->printStorePath(storePath), srcUri, dstUri),
        {srcStore->printStorePath(storePath), srcUri, dstUri});
    PushActivity pact(act.id);

    auto info = srcStore->queryPathInfo(storePath);

    uint64_t total = 0;

    // recompute store path on the chance dstStore does it differently
    if (info->ca && info->references.empty()) {
        auto info2 = make_ref<ValidPathInfo>(*info);
        info2->path = dstStore->makeFixedOutputPathFromCA(info->path.name(), *info->ca);
        if (dstStore->storeDir == srcStore->storeDir)
            assert(info->path == info2->path);
        info = info2;
    }

    if (info->ultimate) {
        auto info2 = make_ref<ValidPathInfo>(*info);
        info2->ultimate = false;
        info = info2;
    }

    auto source = sinkToSource([&](Sink & sink) {
        LambdaSink progressSink([&](const unsigned char * data, size_t len) {
            total += len;
            act.progress(total, info->narSize);
        });
        TeeSink tee { sink, progressSink };
        srcStore->narFromPath(storePath, tee);
    }, [&]() {
           throw EndOfFile("NAR for '%s' fetched from '%s' is incomplete", srcStore->printStorePath(storePath), srcStore->getUri());
    });

    dstStore->addToStore(*info, *source, repair, checkSigs);
}


std::map<StorePath, StorePath> copyPaths(ref<Store> srcStore, ref<Store> dstStore, const StorePathSet & storePaths,
    RepairFlag repair, CheckSigsFlag checkSigs, SubstituteFlag substitute)
{
    auto valid = dstStore->queryValidPaths(storePaths, substitute);

    StorePathSet missing;
    for (auto & path : storePaths)
        if (!valid.count(path)) missing.insert(path);

    std::map<StorePath, StorePath> pathsMap;
    for (auto & path : storePaths)
        pathsMap.insert_or_assign(path, path);

    if (missing.empty()) return pathsMap;

    Activity act(*logger, lvlInfo, actCopyPaths, fmt("copying %d paths", missing.size()));

    std::atomic<size_t> nrDone{0};
    std::atomic<size_t> nrFailed{0};
    std::atomic<uint64_t> bytesExpected{0};
    std::atomic<uint64_t> nrRunning{0};

    auto showProgress = [&]() {
        act.progress(nrDone, missing.size(), nrRunning, nrFailed);
    };

    ThreadPool pool;

    processGraph<StorePath>(pool,
        StorePathSet(missing.begin(), missing.end()),

        [&](const StorePath & storePath) {
            auto info = srcStore->queryPathInfo(storePath);
            auto storePathForDst = storePath;
            if (info->ca && info->references.empty()) {
                storePathForDst = dstStore->makeFixedOutputPathFromCA(storePath.name(), *info->ca);
                if (dstStore->storeDir == srcStore->storeDir)
                    assert(storePathForDst == storePath);
                if (storePathForDst != storePath)
                    debug("replaced path '%s' to '%s' for substituter '%s'", srcStore->printStorePath(storePath), dstStore->printStorePath(storePathForDst), dstStore->getUri());
            }
            pathsMap.insert_or_assign(storePath, storePathForDst);

            if (dstStore->isValidPath(storePath)) {
                nrDone++;
                showProgress();
                return StorePathSet();
            }

            bytesExpected += info->narSize;
            act.setExpected(actCopyPath, bytesExpected);

            return info->references;
        },

        [&](const StorePath & storePath) {
            checkInterrupt();

            auto info = srcStore->queryPathInfo(storePath);

            auto storePathForDst = storePath;
            if (info->ca && info->references.empty()) {
                storePathForDst = dstStore->makeFixedOutputPathFromCA(storePath.name(), *info->ca);
                if (dstStore->storeDir == srcStore->storeDir)
                    assert(storePathForDst == storePath);
                if (storePathForDst != storePath)
                    debug("replaced path '%s' to '%s' for substituter '%s'", srcStore->printStorePath(storePath), dstStore->printStorePath(storePathForDst), dstStore->getUri());
            }
            pathsMap.insert_or_assign(storePath, storePathForDst);

            if (!dstStore->isValidPath(storePathForDst)) {
                MaintainCount<decltype(nrRunning)> mc(nrRunning);
                showProgress();
                try {
                    copyStorePath(srcStore, dstStore, storePath, repair, checkSigs);
                } catch (Error &e) {
                    nrFailed++;
                    if (!settings.keepGoing)
                        throw e;
                    logger->log(lvlError, fmt("could not copy %s: %s", dstStore->printStorePath(storePath), e.what()));
                    showProgress();
                    return;
                }
            }

            nrDone++;
            showProgress();
        });

    return pathsMap;
}


void copyClosure(ref<Store> srcStore, ref<Store> dstStore,
    const StorePathSet & storePaths, RepairFlag repair, CheckSigsFlag checkSigs,
    SubstituteFlag substitute)
{
    StorePathSet closure;
    srcStore->computeFSClosure(storePaths, closure);
    copyPaths(srcStore, dstStore, closure, repair, checkSigs, substitute);
}


std::optional<ValidPathInfo> decodeValidPathInfo(const Store & store, std::istream & str, std::optional<HashResult> hashGiven)
{
    std::string path;
    getline(str, path);
    if (str.eof()) { return {}; }
    if (!hashGiven) {
        string s;
        getline(str, s);
        auto narHash = Hash::parseAny(s, htSHA256);
        getline(str, s);
        uint64_t narSize;
        if (!string2Int(s, narSize)) throw Error("number expected");
        hashGiven = { narHash, narSize };
    }
    ValidPathInfo info(store.parseStorePath(path), hashGiven->first);
    info.narSize = hashGiven->second;
    std::string deriver;
    getline(str, deriver);
    if (deriver != "") info.deriver = store.parseStorePath(deriver);
    string s; int n;
    getline(str, s);
    if (!string2Int(s, n)) throw Error("number expected");
    while (n--) {
        getline(str, s);
        info.references.insert(store.parseStorePath(s));
    }
    if (!str || str.eof()) throw Error("missing input");
    return std::optional<ValidPathInfo>(std::move(info));
}


std::string Store::showPaths(const StorePathSet & paths)
{
    std::string s;
    for (auto & i : paths) {
        if (s.size() != 0) s += ", ";
        s += "'" + printStorePath(i) + "'";
    }
    return s;
}


string showPaths(const PathSet & paths)
{
    return concatStringsSep(", ", quoteStrings(paths));
}


std::string ValidPathInfo::fingerprint(const Store & store) const
{
    if (narSize == 0)
        throw Error("cannot calculate fingerprint of path '%s' because its size is not known",
            store.printStorePath(path));
    return
        "1;" + store.printStorePath(path) + ";"
        + narHash.to_string(Base32, true) + ";"
        + std::to_string(narSize) + ";"
        + concatStringsSep(",", store.printStorePathSet(references));
}


void ValidPathInfo::sign(const Store & store, const SecretKey & secretKey)
{
    sigs.insert(secretKey.signDetached(fingerprint(store)));
}

bool ValidPathInfo::isContentAddressed(const Store & store) const
{
    if (! ca) return false;

    auto caPath = std::visit(overloaded {
        [&](TextHash th) {
            return store.makeTextPath(path.name(), th.hash, references);
        },
        [&](FixedOutputHash fsh) {
            auto refs = references;
            bool hasSelfReference = false;
            if (refs.count(path)) {
                hasSelfReference = true;
                refs.erase(path);
            }
            return store.makeFixedOutputPath(fsh.method, fsh.hash, path.name(), refs, hasSelfReference);
        }
    }, *ca);

    bool res = caPath == path;

    if (!res)
        printError("warning: path '%s' claims to be content-addressed but isn't", store.printStorePath(path));

    return res;
}


size_t ValidPathInfo::checkSignatures(const Store & store, const PublicKeys & publicKeys) const
{
    if (isContentAddressed(store)) return maxSigs;

    size_t good = 0;
    for (auto & sig : sigs)
        if (checkSignature(store, publicKeys, sig))
            good++;
    return good;
}


bool ValidPathInfo::checkSignature(const Store & store, const PublicKeys & publicKeys, const std::string & sig) const
{
    return verifyDetached(fingerprint(store), sig, publicKeys);
}


Strings ValidPathInfo::shortRefs() const
{
    Strings refs;
    for (auto & r : references)
        refs.push_back(std::string(r.to_string()));
    return refs;
}


}


#include "local-store.hh"
#include "remote-store.hh"


namespace nix {


RegisterStoreImplementation::Implementations * RegisterStoreImplementation::implementations = 0;

/* Split URI into protocol+hierarchy part and its parameter set. */
std::pair<std::string, Store::Params> splitUriAndParams(const std::string & uri_)
{
    auto uri(uri_);
    Store::Params params;
    auto q = uri.find('?');
    if (q != std::string::npos) {
        params = decodeQuery(uri.substr(q + 1));
        uri = uri_.substr(0, q);
    }
    return {uri, params};
}

ref<Store> openStore(const std::string & uri_,
    const Store::Params & extraParams)
{
    auto [uri, uriParams] = splitUriAndParams(uri_);
    auto params = extraParams;
    params.insert(uriParams.begin(), uriParams.end());

    for (auto fun : *RegisterStoreImplementation::implementations) {
        auto store = fun(uri, params);
        if (store) {
            store->warnUnknownSettings();
            return ref<Store>(store);
        }
    }

    throw Error("don't know how to open Nix store '%s'", uri);
}

static bool isNonUriPath(const std::string & spec) {
    return
        // is not a URL
        spec.find("://") == std::string::npos
        // Has at least one path separator, and so isn't a single word that
        // might be special like "auto"
        && spec.find("/") != std::string::npos;
}

StoreType getStoreType(const std::string & uri, const std::string & stateDir)
{
    if (uri == "daemon") {
        return tDaemon;
    } else if (uri == "local" || isNonUriPath(uri)) {
        return tLocal;
    } else if (uri == "" || uri == "auto") {
        if (access(stateDir.c_str(), R_OK | W_OK) == 0)
            return tLocal;
        else if (pathExists(settings.nixDaemonSocketFile))
            return tDaemon;
        else
            return tLocal;
    } else {
        return tOther;
    }
}


static RegisterStoreImplementation regStore([](
    const std::string & uri, const Store::Params & params)
    -> std::shared_ptr<Store>
{
    switch (getStoreType(uri, get(params, "state").value_or(settings.nixStateDir))) {
        case tDaemon:
            return std::shared_ptr<Store>(std::make_shared<UDSRemoteStore>(params));
        case tLocal: {
            Store::Params params2 = params;
            if (isNonUriPath(uri)) {
                params2["root"] = absPath(uri);
            }
            return std::shared_ptr<Store>(std::make_shared<LocalStore>(params2));
        }
        default:
            return nullptr;
    }
});


std::list<ref<Store>> getDefaultSubstituters()
{
    static auto stores([]() {
        std::list<ref<Store>> stores;

        StringSet done;

        auto addStore = [&](const std::string & uri) {
            if (!done.insert(uri).second) return;
            try {
                stores.push_back(openStore(uri));
            } catch (Error & e) {
                logWarning(e.info());
            }
        };

        for (auto uri : settings.substituters.get())
            addStore(uri);

        for (auto uri : settings.extraSubstituters.get())
            addStore(uri);

        stores.sort([](ref<Store> & a, ref<Store> & b) {
            return a->priority < b->priority;
        });

        return stores;
    } ());

    return stores;
}


}<|MERGE_RESOLUTION|>--- conflicted
+++ resolved
@@ -359,13 +359,8 @@
     return std::chrono::steady_clock::now() < time_point + ttl;
 }
 
-<<<<<<< HEAD
-OutputPathMap Store::queryDerivationOutputMapAssumeTotal(const StorePath & path) {
-    auto resp = queryDerivationOutputMap(path);
-=======
 OutputPathMap Store::queryDerivationOutputMap(const StorePath & path) {
     auto resp = queryPartialDerivationOutputMap(path);
->>>>>>> 4d77513d
     OutputPathMap result;
     for (auto & [outName, optOutPath] : resp) {
         if (!optOutPath)
@@ -377,7 +372,7 @@
 
 StorePathSet Store::queryDerivationOutputs(const StorePath & path)
 {
-    auto outputMap = this->queryDerivationOutputMapAssumeTotal(path);
+    auto outputMap = this->queryDerivationOutputMap(path);
     StorePathSet outputPaths;
     for (auto & i: outputMap) {
         outputPaths.emplace(std::move(i.second));
