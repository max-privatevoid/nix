#include "derivations.hh"
#include "globals.hh"
#include "local-store.hh"
#include "local-fs-store.hh"
#include "finally.hh"
#include "find-roots.hh"

#include <functional>
#include <queue>
#include <algorithm>
#include <regex>
#include <random>

<<<<<<< HEAD
#include <sys/types.h>
#include <sys/stat.h>
#include <sys/statvfs.h>
#include <sys/socket.h>
#include <sys/un.h>
=======
#include <climits>
>>>>>>> 9fe0343b
#include <errno.h>
#include <fcntl.h>
#include <poll.h>
#include <sys/socket.h>
#include <sys/stat.h>
#include <sys/statvfs.h>
#include <sys/types.h>
#include <sys/un.h>
#include <unistd.h>

namespace nix {


static std::string gcSocketPath = "/gc-socket/socket";
static std::string gcRootsDir = "gcroots";


static void makeSymlink(const Path & link, const Path & target)
{
    /* Create directories up to `gcRoot'. */
    createDirs(dirOf(link));

    /* Create the new symlink. */
    Path tempLink = (format("%1%.tmp-%2%-%3%")
        % link % getpid() % random()).str();
    createSymlink(target, tempLink);

    /* Atomically replace the old one. */
    if (rename(tempLink.c_str(), link.c_str()) == -1)
        throw SysError("cannot rename '%1%' to '%2%'",
            tempLink , link);
}


void LocalStore::addIndirectRoot(const Path & path)
{
    string hash = hashString(htSHA1, path).to_string(Base32, false);
    Path realRoot = canonPath((format("%1%/%2%/auto/%3%")
        % stateDir % gcRootsDir % hash).str());
    makeSymlink(realRoot, path);
}


Path LocalFSStore::addPermRoot(const StorePath & storePath, const Path & _gcRoot)
{
    Path gcRoot(canonPath(_gcRoot));

    if (isInStore(gcRoot))
        throw Error(
                "creating a garbage collector root (%1%) in the Nix store is forbidden "
                "(are you running nix-build inside the store?)", gcRoot);

    /* Register this root with the garbage collector, if it's
       running. This should be superfluous since the caller should
       have registered this root yet, but let's be on the safe
       side. */
    addTempRoot(storePath);

    /* Don't clobber the link if it already exists and doesn't
       point to the Nix store. */
    if (pathExists(gcRoot) && (!isLink(gcRoot) || !isInStore(readLink(gcRoot))))
        throw Error("cannot create symlink '%1%'; already exists", gcRoot);
    makeSymlink(gcRoot, printStorePath(storePath));
    addIndirectRoot(gcRoot);

    return gcRoot;
}


void LocalStore::addTempRoot(const StorePath & path)
{
    auto state(_state.lock());

    /* Create the temporary roots file for this process. */
    if (!state->fdTempRoots) {

        while (1) {
            if (pathExists(fnTempRoots))
                /* It *must* be stale, since there can be no two
                   processes with the same pid. */
                unlink(fnTempRoots.c_str());

            state->fdTempRoots = openLockFile(fnTempRoots, true);

            debug("acquiring write lock on '%s'", fnTempRoots);
            lockFile(state->fdTempRoots.get(), ltWrite, true);

            /* Check whether the garbage collector didn't get in our
               way. */
            struct stat st;
            if (fstat(state->fdTempRoots.get(), &st) == -1)
                throw SysError("statting '%1%'", fnTempRoots);
            if (st.st_size == 0) break;

            /* The garbage collector deleted this file before we could
               get a lock.  (It won't delete the file after we get a
               lock.)  Try again. */
        }

    }

    if (!state->fdGCLock)
        state->fdGCLock = openGCLock();

 restart:
    FdLock gcLock(state->fdGCLock.get(), ltRead, false, "");

    if (!gcLock.acquired) {
        /* We couldn't get a shared global GC lock, so the garbage
           collector is running. So we have to connect to the garbage
           collector and inform it about our root. */
        if (!state->fdRootsSocket) {
            auto socketPath = stateDir.get() + gcSocketPath;
            debug("connecting to '%s'", socketPath);
            state->fdRootsSocket = createUnixDomainSocket();
            nix::connect(state->fdRootsSocket.get(), socketPath);
        }

        try {
            debug("sending GC root '%s'", printStorePath(path));
            writeFull(state->fdRootsSocket.get(), printStorePath(path) + "\n", false);
            char c;
            readFull(state->fdRootsSocket.get(), &c, 1);
            assert(c == '1');
            debug("got ack for GC root '%s'", printStorePath(path));
        } catch (SysError & e) {
            /* The garbage collector may have exited, so we need to
               restart. */
            if (e.errNo == EPIPE) {
                debug("GC socket disconnected");
                state->fdRootsSocket.close();
                goto restart;
            }
        } catch (EndOfFile & e) {
            debug("GC socket disconnected");
            state->fdRootsSocket.close();
            goto restart;
        }
    }

    /* Append the store path to the temporary roots file. */
    string s = printStorePath(path) + '\0';
    writeFull(state->fdTempRoots.get(), s);
}


static std::string censored = "{censored}";


void LocalStore::findTempRoots(Roots & tempRoots, bool censor)
{
    /* Read the `temproots' directory for per-process temporary root
       files. */
    for (auto & i : readDirectory(tempRootsDir)) {
        if (i.name[0] == '.') {
            // Ignore hidden files. Some package managers (notably portage) create
            // those to keep the directory alive.
            continue;
        }
        Path path = tempRootsDir + "/" + i.name;

        pid_t pid = std::stoi(i.name);

        debug(format("reading temporary root file '%1%'") % path);
        AutoCloseFD fd(open(path.c_str(), O_CLOEXEC | O_RDWR, 0666));
        if (!fd) {
            /* It's okay if the file has disappeared. */
            if (errno == ENOENT) continue;
            throw SysError("opening temporary roots file '%1%'", path);
        }

        /* Try to acquire a write lock without blocking.  This can
           only succeed if the owning process has died.  In that case
           we don't care about its temporary roots. */
        if (lockFile(fd.get(), ltWrite, false)) {
            printInfo("removing stale temporary roots file '%1%'", path);
            unlink(path.c_str());
            writeFull(fd.get(), "d");
            continue;
        }

        /* Read the entire file. */
        string contents = readFile(fd.get());

        /* Extract the roots. */
        string::size_type pos = 0, end;

        while ((end = contents.find((char) 0, pos)) != string::npos) {
            Path root(contents, pos, end - pos);
            debug("got temporary root '%s'", root);
            tempRoots[parseStorePath(root)].emplace(censor ? censored : fmt("{temp:%d}", pid));
            pos = end + 1;
        }
    }
}

void LocalStore::findRootsNoTempNoExternalDaemon(Roots & roots, bool censor)
{
    debug("Can’t connect to the tracing daemon socket, fallback to the internal trace");

    using namespace nix::roots_tracer;

    const TracerConfig opts {
      .storeDir = fs::path(storeDir),
      .stateDir = fs::path(stateDir.get())
    };
    const std::set<fs::path> standardRoots = {
        opts.stateDir / fs::path(gcRootsDir),
        opts.stateDir / fs::path("gcroots"),
    };
    auto traceResult = traceStaticRoots(opts, standardRoots);
    auto runtimeRoots = getRuntimeRoots(opts);
    traceResult.storeRoots.insert(runtimeRoots.begin(), runtimeRoots.end());
    for (auto & [rawRootInStore, externalRoots] : traceResult.storeRoots) {
        if (!isInStore(rawRootInStore)) continue;
        auto rootInStore = toStorePath(rawRootInStore).first;
        if (!isValidPath(rootInStore)) continue;
        std::unordered_set<std::string> primRoots;
        for (const auto & externalRoot : externalRoots)
            primRoots.insert(externalRoot.string());
        roots.emplace(rootInStore, primRoots);
    }
}


Roots LocalStore::findRoots(bool censor)
{
    Roots roots;
    findRootsNoTemp(roots, censor);

    findTempRoots(roots, censor);

    return roots;
}

void LocalStore::findRootsNoTemp(Roots & roots, bool censor)
{

    auto fd = AutoCloseFD(socket(PF_UNIX, SOCK_STREAM
        #ifdef SOCK_CLOEXEC
        | SOCK_CLOEXEC
        #endif
        , 0));
    if (!fd)
        throw SysError("cannot create Unix domain socket");
    closeOnExec(fd.get());

    string socketPath = settings.gcSocketPath.get() != "auto"
        ? settings.gcSocketPath.get()
        : stateDir.get() + "/gc-socket/socket";

    struct sockaddr_un addr;
    addr.sun_family = AF_UNIX;

    if (socketPath.size() + 1 >= sizeof(addr.sun_path))
        throw Error("socket path '%1%' is too long", socketPath);
    strcpy(addr.sun_path, socketPath.c_str());

    if (::connect(fd.get(), (struct sockaddr *) &addr, sizeof(addr)) == -1)
        return findRootsNoTempNoExternalDaemon(roots, censor);

    settings.requireExperimentalFeature("external-gc-daemon");

    try {
        StringMap unescapes = {
            { "\\n", "\n"},
            { "\\t", "\t"},
        };
        while (true) {
            auto line = readLine(fd.get());
            if (line.empty()) break; // TODO: Handle the broken symlinks
            auto parsedLine = tokenizeString<std::vector<string>>(line, "\t");
            if (parsedLine.size() != 2)
                throw Error("Invalid result from the gc helper");
            auto rawDestPath = rewriteStrings(parsedLine[0], unescapes);
            auto retainer = rewriteStrings(parsedLine[1], unescapes);
            if (!isInStore(rawDestPath)) continue;
            try {
                auto destPath = toStorePath(rawDestPath).first;
                if (!isValidPath(destPath)) continue;
                roots[destPath].insert(
                    (!censor || isInDir(retainer, stateDir)) ? retainer : censored);
            } catch (Error &) {
            }
        }
    } catch (EndOfFile &) {
    }
}

typedef std::unordered_map<Path, std::unordered_set<std::string>> UncheckedRoots;

struct GCLimitReached { };

<<<<<<< HEAD
struct LocalStore::GCState
{
    const GCOptions & options;
    GCResults & results;
    StorePathSet roots;
    StorePathSet tempRoots;
    StorePathSet dead;
    StorePathSet alive;
    bool gcKeepOutputs;
    bool gcKeepDerivations;
    uint64_t bytesInvalidated;
    bool moveToTrash = true;
    bool shouldDelete;
    GCState(const GCOptions & options, GCResults & results)
        : options(options), results(results), bytesInvalidated(0) { }
};


bool LocalStore::isActiveTempFile(const GCState & state,
    const Path & path, const string & suffix)
=======

void LocalStore::collectGarbage(const GCOptions & options, GCResults & results)
>>>>>>> 9fe0343b
{
    bool shouldDelete = options.action == GCOptions::gcDeleteDead || options.action == GCOptions::gcDeleteSpecific;
    bool gcKeepOutputs = settings.gcKeepOutputs;
    bool gcKeepDerivations = settings.gcKeepDerivations;

    StorePathSet roots, dead, alive;

    struct Shared
    {
        // The temp roots only store the hash part to make it easier to
        // ignore suffixes like '.lock', '.chroot' and '.check'.
        std::unordered_set<std::string> tempRoots;

        // Hash part of the store path currently being deleted, if
        // any.
        std::optional<std::string> pending;
    };

    Sync<Shared> _shared;

    std::condition_variable wakeup;

    /* Using `--ignore-liveness' with `--delete' can have unintended
       consequences if `keep-outputs' or `keep-derivations' are true
       (the garbage collector will recurse into deleting the outputs
       or derivers, respectively).  So disable them. */
    if (options.action == GCOptions::gcDeleteSpecific && options.ignoreLiveness) {
        gcKeepOutputs = false;
        gcKeepDerivations = false;
    }

    if (shouldDelete)
        deletePath(reservedPath);

    /* Acquire the global GC root. Note: we don't use fdGCLock
       here because then in auto-gc mode, another thread could
       downgrade our exclusive lock. */
    auto fdGCLock = openGCLock();
    FdLock gcLock(fdGCLock.get(), ltWrite, true, "waiting for the big garbage collector lock...");

    /* Start the server for receiving new roots. */
    auto socketPath = stateDir.get() + gcSocketPath;
    createDirs(dirOf(socketPath));
    auto fdServer = createUnixDomainSocket(socketPath, 0666);

    if (fcntl(fdServer.get(), F_SETFL, fcntl(fdServer.get(), F_GETFL) | O_NONBLOCK) == -1)
        throw SysError("making socket '%1%' non-blocking", socketPath);

    Pipe shutdownPipe;
    shutdownPipe.create();

    std::thread serverThread([&]() {
        Sync<std::map<int, std::thread>> connections;

        Finally cleanup([&]() {
            debug("GC roots server shutting down");
            while (true) {
                auto item = remove_begin(*connections.lock());
                if (!item) break;
                auto & [fd, thread] = *item;
                shutdown(fd, SHUT_RDWR);
                thread.join();
            }
        });

        while (true) {
            std::vector<struct pollfd> fds;
            fds.push_back({.fd = shutdownPipe.readSide.get(), .events = POLLIN});
            fds.push_back({.fd = fdServer.get(), .events = POLLIN});
            auto count = poll(fds.data(), fds.size(), -1);
            assert(count != -1);

            if (fds[0].revents)
                /* Parent is asking us to quit. */
                break;

            if (fds[1].revents) {
                /* Accept a new connection. */
                assert(fds[1].revents & POLLIN);
                AutoCloseFD fdClient = accept(fdServer.get(), nullptr, nullptr);
                if (!fdClient) continue;

                /* Process the connection in a separate thread. */
                auto fdClient_ = fdClient.get();
                std::thread clientThread([&, fdClient = std::move(fdClient)]() {
                    Finally cleanup([&]() {
                        auto conn(connections.lock());
                        auto i = conn->find(fdClient.get());
                        if (i != conn->end()) {
                            i->second.detach();
                            conn->erase(i);
                        }
                    });

                    while (true) {
                        try {
                            auto path = readLine(fdClient.get());
                            auto storePath = maybeParseStorePath(path);
                            if (storePath) {
                                debug("got new GC root '%s'", path);
                                auto hashPart = std::string(storePath->hashPart());
                                auto shared(_shared.lock());
                                shared->tempRoots.insert(hashPart);
                                /* If this path is currently being
                                   deleted, then we have to wait until
                                   deletion is finished to ensure that
                                   the client doesn't start
                                   re-creating it before we're
                                   done. FIXME: ideally we would use a
                                   FD for this so we don't block the
                                   poll loop. */
                                while (shared->pending == hashPart) {
                                    debug("synchronising with deletion of path '%s'", path);
                                    shared.wait(wakeup);
                                }
                            } else
                                printError("received garbage instead of a root from client");
                            writeFull(fdClient.get(), "1", false);
                        } catch (Error &) { break; }
                    }
                });

                connections.lock()->insert({fdClient_, std::move(clientThread)});
            }
        }
    });

    Finally stopServer([&]() {
        writeFull(shutdownPipe.writeSide.get(), "x", false);
        wakeup.notify_all();
        if (serverThread.joinable()) serverThread.join();
    });

    /* Find the roots.  Since we've grabbed the GC lock, the set of
       permanent roots cannot increase now. */
    printInfo("finding garbage collector roots...");
    Roots rootMap;
    if (!options.ignoreLiveness)
        findRootsNoTemp(rootMap, true);

    for (auto & i : rootMap) roots.insert(i.first);

    /* Read the temporary roots created before we acquired the global
       GC root. Any new roots will be sent to our socket. */
    Roots tempRoots;
    findTempRoots(tempRoots, true);
    for (auto & root : tempRoots) {
        _shared.lock()->tempRoots.insert(std::string(root.first.hashPart()));
        roots.insert(root.first);
    }

    /* Helper function that deletes a path from the store and throws
       GCLimitReached if we've deleted enough garbage. */
    auto deleteFromStore = [&](std::string_view baseName)
    {
        Path path = storeDir + "/" + std::string(baseName);
        Path realPath = realStoreDir + "/" + std::string(baseName);

        printInfo("deleting '%1%'", path);

        results.paths.insert(path);

        uint64_t bytesFreed;
        deletePath(realPath, bytesFreed);
        results.bytesFreed += bytesFreed;

        if (results.bytesFreed > options.maxFreed) {
            printInfo("deleted more than %d bytes; stopping", options.maxFreed);
            throw GCLimitReached();
        }
    };

    std::map<StorePath, StorePathSet> referrersCache;

    /* Helper function that visits all paths reachable from `start`
       via the referrers edges and optionally derivers and derivation
       output edges. If none of those paths are roots, then all
       visited paths are garbage and are deleted. */
    auto deleteReferrersClosure = [&](const StorePath & start) {
        StorePathSet visited;
        std::queue<StorePath> todo;

        /* Wake up any GC client waiting for deletion of the paths in
           'visited' to finish. */
        Finally releasePending([&]() {
            auto shared(_shared.lock());
            shared->pending.reset();
            wakeup.notify_all();
        });

        auto enqueue = [&](const StorePath & path) {
            if (visited.insert(path).second)
                todo.push(path);
        };

        enqueue(start);

        while (auto path = pop(todo)) {
            checkInterrupt();

            /* Bail out if we've previously discovered that this path
               is alive. */
            if (alive.count(*path)) {
                alive.insert(start);
                return;
            }

            /* If we've previously deleted this path, we don't have to
               handle it again. */
            if (dead.count(*path)) continue;

            auto markAlive = [&]()
            {
                alive.insert(*path);
                alive.insert(start);
                try {
                    StorePathSet closure;
                    computeFSClosure(*path, closure);
                    for (auto & p : closure)
                        alive.insert(p);
                } catch (InvalidPath &) { }
            };

            /* If this is a root, bail out. */
            if (roots.count(*path)) {
                debug("cannot delete '%s' because it's a root", printStorePath(*path));
                return markAlive();
            }

            if (options.action == GCOptions::gcDeleteSpecific
                && !options.pathsToDelete.count(*path))
                return;

<<<<<<< HEAD
    /* Find the roots.  Since we've grabbed the GC lock, the set of
       permanent roots cannot increase now. */
    printInfo("finding garbage collector roots...");
    Roots rootMap;
    if (!options.ignoreLiveness)
        rootMap = findRoots(true);
=======
            {
                auto hashPart = std::string(path->hashPart());
                auto shared(_shared.lock());
                if (shared->tempRoots.count(hashPart)) {
                    debug("cannot delete '%s' because it's a temporary root", printStorePath(*path));
                    return markAlive();
                }
                shared->pending = hashPart;
            }
>>>>>>> 9fe0343b

            if (isValidPath(*path)) {

                /* Visit the referrers of this path. */
                auto i = referrersCache.find(*path);
                if (i == referrersCache.end()) {
                    StorePathSet referrers;
                    queryReferrers(*path, referrers);
                    referrersCache.emplace(*path, std::move(referrers));
                    i = referrersCache.find(*path);
                }
                for (auto & p : i->second)
                    enqueue(p);

                /* If keep-derivations is set and this is a
                   derivation, then visit the derivation outputs. */
                if (gcKeepDerivations && path->isDerivation()) {
                    for (auto & [name, maybeOutPath] : queryPartialDerivationOutputMap(*path))
                        if (maybeOutPath &&
                            isValidPath(*maybeOutPath) &&
                            queryPathInfo(*maybeOutPath)->deriver == *path)
                            enqueue(*maybeOutPath);
                }

                /* If keep-outputs is set, then visit the derivers. */
                if (gcKeepOutputs) {
                    auto derivers = queryValidDerivers(*path);
                    for (auto & i : derivers)
                        enqueue(i);
                }
            }
        }

        for (auto & path : topoSortPaths(visited)) {
            if (!dead.insert(path).second) continue;
            if (shouldDelete) {
                invalidatePathChecked(path);
                deleteFromStore(path.to_string());
                referrersCache.erase(path);
            }
        }
    };

    /* Synchronisation point for testing, see tests/gc-concurrent.sh. */
    if (auto p = getEnv("_NIX_TEST_GC_SYNC"))
        readFile(*p);

    /* Either delete all garbage paths, or just the specified
       paths (for gcDeleteSpecific). */
    if (options.action == GCOptions::gcDeleteSpecific) {

        for (auto & i : options.pathsToDelete) {
            deleteReferrersClosure(i);
            if (!dead.count(i))
                throw Error(
                    "Cannot delete path '%1%' since it is still alive. "
                    "To find out why, use: "
                    "nix-store --query --roots",
                    printStorePath(i));
        }

    } else if (options.maxFreed > 0) {

        if (shouldDelete)
            printInfo("deleting garbage...");
        else
            printInfo("determining live/dead paths...");

        try {
            AutoCloseDir dir(opendir(realStoreDir.get().c_str()));
            if (!dir) throw SysError("opening directory '%1%'", realStoreDir);

            /* Read the store and delete all paths that are invalid or
               unreachable. We don't use readDirectory() here so that
               GCing can start faster. */
            auto linksName = baseNameOf(linksDir);
            Paths entries;
            struct dirent * dirent;
            while (errno = 0, dirent = readdir(dir.get())) {
                checkInterrupt();
                string name = dirent->d_name;
                if (name == "." || name == ".." || name == linksName) continue;

                if (auto storePath = maybeParseStorePath(storeDir + "/" + name))
                    deleteReferrersClosure(*storePath);
                else
                    deleteFromStore(name);

            }
        } catch (GCLimitReached & e) {
        }
    }

    if (options.action == GCOptions::gcReturnLive) {
        for (auto & i : alive)
            results.paths.insert(printStorePath(i));
        return;
    }

    if (options.action == GCOptions::gcReturnDead) {
        for (auto & i : dead)
            results.paths.insert(printStorePath(i));
        return;
    }

    /* Unlink all files in /nix/store/.links that have a link count of 1,
       which indicates that there are no other links and so they can be
       safely deleted.  FIXME: race condition with optimisePath(): we
       might see a link count of 1 just before optimisePath() increases
       the link count. */
    if (options.action == GCOptions::gcDeleteDead || options.action == GCOptions::gcDeleteSpecific) {
        printInfo("deleting unused links...");

        AutoCloseDir dir(opendir(linksDir.c_str()));
        if (!dir) throw SysError("opening directory '%1%'", linksDir);

        int64_t actualSize = 0, unsharedSize = 0;

        struct dirent * dirent;
        while (errno = 0, dirent = readdir(dir.get())) {
            checkInterrupt();
            string name = dirent->d_name;
            if (name == "." || name == "..") continue;
            Path path = linksDir + "/" + name;

            auto st = lstat(path);

            if (st.st_nlink != 1) {
                actualSize += st.st_size;
                unsharedSize += (st.st_nlink - 1) * st.st_size;
                continue;
            }

            printMsg(lvlTalkative, format("deleting unused link '%1%'") % path);

            if (unlink(path.c_str()) == -1)
                throw SysError("deleting '%1%'", path);

            results.bytesFreed += st.st_size;
        }

        struct stat st;
        if (stat(linksDir.c_str(), &st) == -1)
            throw SysError("statting '%1%'", linksDir);
        int64_t overhead = st.st_blocks * 512ULL;

        printInfo("note: currently hard linking saves %.2f MiB",
            ((unsharedSize - actualSize - overhead) / (1024.0 * 1024.0)));
    }

    /* While we're at it, vacuum the database. */
    //if (options.action == GCOptions::gcDeleteDead) vacuumDB();
}


void LocalStore::autoGC(bool sync)
{
    static auto fakeFreeSpaceFile = getEnv("_NIX_TEST_FREE_SPACE_FILE");

    auto getAvail = [this]() -> uint64_t {
        if (fakeFreeSpaceFile)
            return std::stoll(readFile(*fakeFreeSpaceFile));

        struct statvfs st;
        if (statvfs(realStoreDir.get().c_str(), &st))
            throw SysError("getting filesystem info about '%s'", realStoreDir);

        return (uint64_t) st.f_bavail * st.f_frsize;
    };

    std::shared_future<void> future;

    {
        auto state(_state.lock());

        if (state->gcRunning) {
            future = state->gcFuture;
            debug("waiting for auto-GC to finish");
            goto sync;
        }

        auto now = std::chrono::steady_clock::now();

        if (now < state->lastGCCheck + std::chrono::seconds(settings.minFreeCheckInterval)) return;

        auto avail = getAvail();

        state->lastGCCheck = now;

        if (avail >= settings.minFree || avail >= settings.maxFree) return;

        if (avail > state->availAfterGC * 0.97) return;

        state->gcRunning = true;

        std::promise<void> promise;
        future = state->gcFuture = promise.get_future().share();

        std::thread([promise{std::move(promise)}, this, avail, getAvail]() mutable {

            try {

                /* Wake up any threads waiting for the auto-GC to finish. */
                Finally wakeup([&]() {
                    auto state(_state.lock());
                    state->gcRunning = false;
                    state->lastGCCheck = std::chrono::steady_clock::now();
                    promise.set_value();
                });

                GCOptions options;
                options.maxFreed = settings.maxFree - avail;

                printInfo("running auto-GC to free %d bytes", options.maxFreed);

                GCResults results;

                collectGarbage(options, results);

                _state.lock()->availAfterGC = getAvail();

            } catch (...) {
                // FIXME: we could propagate the exception to the
                // future, but we don't really care.
                ignoreException();
            }

        }).detach();
    }

 sync:
    // Wait for the future outside of the state lock.
    if (sync) future.get();
}


}<|MERGE_RESOLUTION|>--- conflicted
+++ resolved
@@ -11,15 +11,7 @@
 #include <regex>
 #include <random>
 
-<<<<<<< HEAD
-#include <sys/types.h>
-#include <sys/stat.h>
-#include <sys/statvfs.h>
-#include <sys/socket.h>
-#include <sys/un.h>
-=======
 #include <climits>
->>>>>>> 9fe0343b
 #include <errno.h>
 #include <fcntl.h>
 #include <poll.h>
@@ -34,6 +26,7 @@
 
 
 static std::string gcSocketPath = "/gc-socket/socket";
+static std::string rootsSocketPath = "/roots-socket/socket";
 static std::string gcRootsDir = "gcroots";
 
 
@@ -132,7 +125,7 @@
            collector is running. So we have to connect to the garbage
            collector and inform it about our root. */
         if (!state->fdRootsSocket) {
-            auto socketPath = stateDir.get() + gcSocketPath;
+            auto socketPath = stateDir.get() + rootsSocketPath;
             debug("connecting to '%s'", socketPath);
             state->fdRootsSocket = createUnixDomainSocket();
             nix::connect(state->fdRootsSocket.get(), socketPath);
@@ -281,7 +274,7 @@
     if (::connect(fd.get(), (struct sockaddr *) &addr, sizeof(addr)) == -1)
         return findRootsNoTempNoExternalDaemon(roots, censor);
 
-    settings.requireExperimentalFeature("external-gc-daemon");
+    settings.requireExperimentalFeature(Xp::ExternalGcDaemon);
 
     try {
         StringMap unescapes = {
@@ -313,31 +306,7 @@
 
 struct GCLimitReached { };
 
-<<<<<<< HEAD
-struct LocalStore::GCState
-{
-    const GCOptions & options;
-    GCResults & results;
-    StorePathSet roots;
-    StorePathSet tempRoots;
-    StorePathSet dead;
-    StorePathSet alive;
-    bool gcKeepOutputs;
-    bool gcKeepDerivations;
-    uint64_t bytesInvalidated;
-    bool moveToTrash = true;
-    bool shouldDelete;
-    GCState(const GCOptions & options, GCResults & results)
-        : options(options), results(results), bytesInvalidated(0) { }
-};
-
-
-bool LocalStore::isActiveTempFile(const GCState & state,
-    const Path & path, const string & suffix)
-=======
-
 void LocalStore::collectGarbage(const GCOptions & options, GCResults & results)
->>>>>>> 9fe0343b
 {
     bool shouldDelete = options.action == GCOptions::gcDeleteDead || options.action == GCOptions::gcDeleteSpecific;
     bool gcKeepOutputs = settings.gcKeepOutputs;
@@ -379,7 +348,7 @@
     FdLock gcLock(fdGCLock.get(), ltWrite, true, "waiting for the big garbage collector lock...");
 
     /* Start the server for receiving new roots. */
-    auto socketPath = stateDir.get() + gcSocketPath;
+    auto socketPath = stateDir.get() + rootsSocketPath;
     createDirs(dirOf(socketPath));
     auto fdServer = createUnixDomainSocket(socketPath, 0666);
 
@@ -571,14 +540,6 @@
                 && !options.pathsToDelete.count(*path))
                 return;
 
-<<<<<<< HEAD
-    /* Find the roots.  Since we've grabbed the GC lock, the set of
-       permanent roots cannot increase now. */
-    printInfo("finding garbage collector roots...");
-    Roots rootMap;
-    if (!options.ignoreLiveness)
-        rootMap = findRoots(true);
-=======
             {
                 auto hashPart = std::string(path->hashPart());
                 auto shared(_shared.lock());
@@ -588,7 +549,6 @@
                 }
                 shared->pending = hashPart;
             }
->>>>>>> 9fe0343b
 
             if (isValidPath(*path)) {
 
