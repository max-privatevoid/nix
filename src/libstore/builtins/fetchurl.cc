--- conflicted
+++ resolved
@@ -67,14 +67,8 @@
         for (auto hashedMirror : settings.hashedMirrors.get())
             try {
                 if (!hasSuffix(hashedMirror, "/")) hashedMirror += '/';
-<<<<<<< HEAD
-                auto ht = parseHashTypeOpt(getAttr("outputHashAlgo"));
-                auto h = Hash(getAttr("outputHash"), ht);
+                auto & h = output.hash->hash;
                 fetch(hashedMirror + printHashType(h.type) + "/" + h.to_string(Base16, false));
-=======
-                auto & h = output.hash->hash;
-                fetch(hashedMirror + printHashType(*h.type) + "/" + h.to_string(Base16, false));
->>>>>>> 58bc3b65
                 return;
             } catch (Error & e) {
                 debug(e.what());
