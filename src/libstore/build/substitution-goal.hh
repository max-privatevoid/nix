--- conflicted
+++ resolved
@@ -53,17 +53,12 @@
     /* Content address for recomputing store path */
     std::optional<ContentAddress> ca;
 
-<<<<<<< HEAD
     /* Time substitution started. */
     std::chrono::time_point<std::chrono::steady_clock> startTime;
 
-    SubstitutionGoal(const StorePath & storePath, Worker & worker, RepairFlag repair = NoRepair, std::optional<ContentAddress> ca = std::nullopt);
-    ~SubstitutionGoal();
-=======
 public:
     PathSubstitutionGoal(const StorePath & storePath, Worker & worker, RepairFlag repair = NoRepair, std::optional<ContentAddress> ca = std::nullopt);
     ~PathSubstitutionGoal();
->>>>>>> 133905b3
 
     void timedOut(Error && ex) override { abort(); };
 
