#include "fetchers.hh"
#include "cache.hh"
#include "filetransfer.hh"
#include "globals.hh"
#include "store-api.hh"
#include "archive.hh"
#include "tarfile.hh"

namespace nix::fetchers {

DownloadFileResult downloadFile(
    ref<Store> store,
    const std::string & url,
    const std::string & name,
    bool immutable)
{
    // FIXME: check store

    Attrs inAttrs({
        {"type", "file"},
        {"url", url},
        {"name", name},
    });

    auto cached = getCache()->lookupExpired(store, inAttrs);

    auto useCached = [&]() -> DownloadFileResult
    {
        return {
            .storePath = std::move(cached->storePath),
            .etag = getStrAttr(cached->infoAttrs, "etag"),
            .effectiveUrl = getStrAttr(cached->infoAttrs, "url")
        };
    };

    if (cached && !cached->expired)
        return useCached();

    FileTransferRequest request(url);
    if (cached)
        request.expectedETag = getStrAttr(cached->infoAttrs, "etag");
    FileTransferResult res;
    try {
        res = getFileTransfer()->download(request);
    } catch (FileTransferError & e) {
        if (cached) {
            warn("%s; using cached version", e.msg());
            return useCached();
        } else
            throw;
    }

    // FIXME: write to temporary file.

    Attrs infoAttrs({
        {"etag", res.etag},
        {"url", res.effectiveUri},
    });

    std::optional<StorePath> storePath;

    if (res.cached) {
        assert(cached);
        assert(request.expectedETag == res.etag);
        storePath = std::move(cached->storePath);
    } else {
        StringSink sink;
        dumpString(*res.data, sink);
        auto hash = hashString(HashType::SHA256, *res.data);
        ValidPathInfo info(store->makeFixedOutputPath(FileIngestionMethod::Flat, hash, name));
        info.narHash = hashString(HashType::SHA256, *sink.s);
        info.narSize = sink.s->size();
<<<<<<< HEAD
        info.ca = FileSystemHash {
            .method = FileIngestionMethod::Flat,
            .hash = hash,
        };
        store->addToStore(info, sink.s, NoRepair, NoCheckSigs);
=======
        info.ca = makeFixedOutputCA(FileIngestionMethod::Flat, hash);
        auto source = StringSource { *sink.s };
        store->addToStore(info, source, NoRepair, NoCheckSigs);
>>>>>>> bfa1acd8
        storePath = std::move(info.path);
    }

    getCache()->add(
        store,
        inAttrs,
        infoAttrs,
        *storePath,
        immutable);

    if (url != res.effectiveUri)
        getCache()->add(
            store,
            {
                {"type", "file"},
                {"url", res.effectiveUri},
                {"name", name},
            },
            infoAttrs,
            *storePath,
            immutable);

    return {
        .storePath = std::move(*storePath),
        .etag = res.etag,
        .effectiveUrl = res.effectiveUri,
    };
}

Tree downloadTarball(
    ref<Store> store,
    const std::string & url,
    const std::string & name,
    bool immutable)
{
    Attrs inAttrs({
        {"type", "tarball"},
        {"url", url},
        {"name", name},
    });

    auto cached = getCache()->lookupExpired(store, inAttrs);

    if (cached && !cached->expired)
        return Tree {
            .actualPath = store->toRealPath(cached->storePath),
            .storePath = std::move(cached->storePath),
            .info = TreeInfo {
                .lastModified = getIntAttr(cached->infoAttrs, "lastModified"),
            },
        };

    auto res = downloadFile(store, url, name, immutable);

    std::optional<StorePath> unpackedStorePath;
    time_t lastModified;

    if (cached && res.etag != "" && getStrAttr(cached->infoAttrs, "etag") == res.etag) {
        unpackedStorePath = std::move(cached->storePath);
        lastModified = getIntAttr(cached->infoAttrs, "lastModified");
    } else {
        Path tmpDir = createTempDir();
        AutoDelete autoDelete(tmpDir, true);
        unpackTarfile(store->toRealPath(res.storePath), tmpDir);
        auto members = readDirectory(tmpDir);
        if (members.size() != 1)
            throw nix::Error("tarball '%s' contains an unexpected number of top-level files", url);
        auto topDir = tmpDir + "/" + members.begin()->name;
        lastModified = lstat(topDir).st_mtime;
        unpackedStorePath = store->addToStore(name, topDir, FileIngestionMethod::Recursive, HashType::SHA256, defaultPathFilter, NoRepair);
    }

    Attrs infoAttrs({
        {"lastModified", lastModified},
        {"etag", res.etag},
    });

    getCache()->add(
        store,
        inAttrs,
        infoAttrs,
        *unpackedStorePath,
        immutable);

    return Tree {
        .actualPath = store->toRealPath(*unpackedStorePath),
        .storePath = std::move(*unpackedStorePath),
        .info = TreeInfo {
            .lastModified = lastModified,
        },
    };
}

struct TarballInput : Input
{
    ParsedURL url;
    std::optional<Hash> hash;

    TarballInput(const ParsedURL & url) : url(url)
    { }

    std::string type() const override { return "tarball"; }

    bool operator ==(const Input & other) const override
    {
        auto other2 = dynamic_cast<const TarballInput *>(&other);
        return
            other2
            && to_string() == other2->to_string()
            && hash == other2->hash;
    }

    bool isImmutable() const override
    {
        return hash || narHash;
    }

    ParsedURL toURL() const override
    {
        auto url2(url);
        // NAR hashes are preferred over file hashes since tar/zip files
        // don't have a canonical representation.
        if (narHash)
            url2.query.insert_or_assign("narHash", narHash->to_string(Base::SRI));
        else if (hash)
            url2.query.insert_or_assign("hash", hash->to_string(Base::SRI));
        return url2;
    }

    Attrs toAttrsInternal() const override
    {
        Attrs attrs;
        attrs.emplace("url", url.to_string());
        if (hash)
            attrs.emplace("hash", hash->to_string(Base::SRI));
        return attrs;
    }

    std::pair<Tree, std::shared_ptr<const Input>> fetchTreeInternal(nix::ref<Store> store) const override
    {
        auto tree = downloadTarball(store, url.to_string(), "source", false);

        auto input = std::make_shared<TarballInput>(*this);
        input->narHash = store->queryPathInfo(tree.storePath)->narHash;

        return {std::move(tree), input};
    }
};

struct TarballInputScheme : InputScheme
{
    std::unique_ptr<Input> inputFromURL(const ParsedURL & url) override
    {
        if (url.scheme != "file" && url.scheme != "http" && url.scheme != "https") return nullptr;

        if (!hasSuffix(url.path, ".zip")
            && !hasSuffix(url.path, ".tar")
            && !hasSuffix(url.path, ".tar.gz")
            && !hasSuffix(url.path, ".tar.xz")
            && !hasSuffix(url.path, ".tar.bz2"))
            return nullptr;

        auto input = std::make_unique<TarballInput>(url);

        auto hash = input->url.query.find("hash");
        if (hash != input->url.query.end()) {
            // FIXME: require SRI hash.
            input->hash = Hash(hash->second);
            input->url.query.erase(hash);
        }

        auto narHash = input->url.query.find("narHash");
        if (narHash != input->url.query.end()) {
            // FIXME: require SRI hash.
            input->narHash = Hash(narHash->second);
            input->url.query.erase(narHash);
        }

        return input;
    }

    std::unique_ptr<Input> inputFromAttrs(const Attrs & attrs) override
    {
        if (maybeGetStrAttr(attrs, "type") != "tarball") return {};

        for (auto & [name, value] : attrs)
            if (name != "type" && name != "url" && name != "hash")
                throw Error("unsupported tarball input attribute '%s'", name);

        auto input = std::make_unique<TarballInput>(parseURL(getStrAttr(attrs, "url")));
        if (auto hash = maybeGetStrAttr(attrs, "hash"))
            // FIXME: require SRI hash.
            input->hash = Hash(*hash);

        return input;
    }
};

static auto r1 = OnStartup([] { registerInputScheme(std::make_unique<TarballInputScheme>()); });

}<|MERGE_RESOLUTION|>--- conflicted
+++ resolved
@@ -70,17 +70,12 @@
         ValidPathInfo info(store->makeFixedOutputPath(FileIngestionMethod::Flat, hash, name));
         info.narHash = hashString(HashType::SHA256, *sink.s);
         info.narSize = sink.s->size();
-<<<<<<< HEAD
         info.ca = FileSystemHash {
             .method = FileIngestionMethod::Flat,
             .hash = hash,
         };
-        store->addToStore(info, sink.s, NoRepair, NoCheckSigs);
-=======
-        info.ca = makeFixedOutputCA(FileIngestionMethod::Flat, hash);
         auto source = StringSource { *sink.s };
         store->addToStore(info, source, NoRepair, NoCheckSigs);
->>>>>>> bfa1acd8
         storePath = std::move(info.path);
     }
 
