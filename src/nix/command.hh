#pragma once

#include "installables.hh"
#include "args.hh"
#include "common-eval-args.hh"

#include <optional>

namespace nix {

extern std::string programPath;

class EvalState;
struct Pos;
<<<<<<< HEAD
=======

/* A command is an argument parser that can be executed by calling its
   run() method. */
struct Command : virtual Args
{
    virtual ~Command() { }
    virtual std::string name() = 0;
    virtual void prepare() { };
    virtual void run() = 0;

    struct Example
    {
        std::string description;
        std::string command;
    };

    typedef std::list<Example> Examples;

    virtual Examples examples() { return Examples(); }

    void printHelp(const string & programName, std::ostream & out) override;
};

>>>>>>> c1d18050
class Store;

namespace flake {
enum HandleLockFile : unsigned int;
}

/* A command that requires a Nix store. */
struct StoreCommand : virtual Command
{
    StoreCommand();
    void run() override;
    ref<Store> getStore();
    virtual ref<Store> createStore();
    virtual void run(ref<Store>) = 0;

private:
    std::shared_ptr<Store> _store;
};

struct EvalCommand : virtual StoreCommand, MixEvalArgs
{
    ref<EvalState> getEvalState();

private:

    std::shared_ptr<EvalState> evalState;
};

struct MixFlakeOptions : virtual Args
{
<<<<<<< HEAD
    bool recreateLockFile = false;
=======
    virtual ~Installable() { }

    virtual std::string what() = 0;
>>>>>>> c1d18050

    bool saveLockFile = true;

    bool useRegistries = true;

    MixFlakeOptions();

    flake::HandleLockFile getLockFileMode();
};

struct SourceExprCommand : virtual Args, EvalCommand, MixFlakeOptions
{
    std::optional<Path> file;
    std::optional<std::string> expr;

    SourceExprCommand();

    std::vector<std::shared_ptr<Installable>> parseInstallables(
        ref<Store> store, std::vector<std::string> ss);

    std::shared_ptr<Installable> parseInstallable(
        ref<Store> store, const std::string & installable);

    virtual Strings getDefaultFlakeAttrPaths();

    virtual Strings getDefaultFlakeAttrPathPrefixes();
};

enum RealiseMode { Build, NoBuild, DryRun };

/* A command that operates on a list of "installables", which can be
   store paths, attribute paths, Nix expressions, etc. */
struct InstallablesCommand : virtual Args, SourceExprCommand
{
    std::vector<std::shared_ptr<Installable>> installables;

    InstallablesCommand()
    {
        expectArgs("installables", &_installables);
    }

    void prepare() override;

    virtual bool useDefaultInstallables() { return true; }

private:

    std::vector<std::string> _installables;
};

/* A command that operates on exactly one "installable" */
struct InstallableCommand : virtual Args, SourceExprCommand
{
    std::shared_ptr<Installable> installable;

    InstallableCommand()
    {
        expectArg("installable", &_installable, true);
    }

    void prepare() override;

private:

    std::string _installable{""};
};

/* A command that operates on zero or more store paths. */
struct StorePathsCommand : public InstallablesCommand
{
private:

    bool recursive = false;
    bool all = false;

protected:

    RealiseMode realiseMode = NoBuild;

public:

    StorePathsCommand(bool recursive = false);

    using StoreCommand::run;

    virtual void run(ref<Store> store, Paths storePaths) = 0;

    void run(ref<Store> store) override;

    bool useDefaultInstallables() override { return !all; }
};

/* A command that operates on exactly one store path. */
struct StorePathCommand : public InstallablesCommand
{
    using StoreCommand::run;

    virtual void run(ref<Store> store, const Path & storePath) = 0;

    void run(ref<Store> store) override;
};

/* A helper class for registering commands globally. */
struct RegisterCommand
{
    static Commands * commands;

    RegisterCommand(const std::string & name,
        std::function<ref<Command>()> command)
    {
        if (!commands) commands = new Commands;
        commands->emplace(name, command);
    }
};

template<class T>
static RegisterCommand registerCommand(const std::string & name)
{
    return RegisterCommand(name, [](){ return make_ref<T>(); });
}

Buildables build(ref<Store> store, RealiseMode mode,
    std::vector<std::shared_ptr<Installable>> installables);

PathSet toStorePaths(ref<Store> store, RealiseMode mode,
    std::vector<std::shared_ptr<Installable>> installables);

Path toStorePath(ref<Store> store, RealiseMode mode,
    std::shared_ptr<Installable> installable);

PathSet toDerivations(ref<Store> store,
    std::vector<std::shared_ptr<Installable>> installables,
    bool useDeriver = false);

/* Helper function to generate args that invoke $EDITOR on
   filename:lineno. */
Strings editorFor(const Pos & pos);

struct MixProfile : virtual Args, virtual StoreCommand
{
    std::optional<Path> profile;

    MixProfile();

    /* If 'profile' is set, make it point at 'storePath'. */
    void updateProfile(const Path & storePath);

    /* If 'profile' is set, make it point at the store path produced
       by 'buildables'. */
    void updateProfile(const Buildables & buildables);
};

struct MixDefaultProfile : MixProfile
{
    MixDefaultProfile();
};

struct MixEnvironment : virtual Args {

    StringSet keep, unset;
    Strings stringsEnv;
    std::vector<char*> vectorEnv;
    bool ignoreEnvironment;

    MixEnvironment();

    /* Modify global environ based on ignoreEnvironment, keep, and unset. It's expected that exec will be called before this class goes out of scope, otherwise environ will become invalid. */
    void setEnviron();
};

}<|MERGE_RESOLUTION|>--- conflicted
+++ resolved
@@ -12,32 +12,6 @@
 
 class EvalState;
 struct Pos;
-<<<<<<< HEAD
-=======
-
-/* A command is an argument parser that can be executed by calling its
-   run() method. */
-struct Command : virtual Args
-{
-    virtual ~Command() { }
-    virtual std::string name() = 0;
-    virtual void prepare() { };
-    virtual void run() = 0;
-
-    struct Example
-    {
-        std::string description;
-        std::string command;
-    };
-
-    typedef std::list<Example> Examples;
-
-    virtual Examples examples() { return Examples(); }
-
-    void printHelp(const string & programName, std::ostream & out) override;
-};
-
->>>>>>> c1d18050
 class Store;
 
 namespace flake {
@@ -68,13 +42,7 @@
 
 struct MixFlakeOptions : virtual Args
 {
-<<<<<<< HEAD
     bool recreateLockFile = false;
-=======
-    virtual ~Installable() { }
-
-    virtual std::string what() = 0;
->>>>>>> c1d18050
 
     bool saveLockFile = true;
 
