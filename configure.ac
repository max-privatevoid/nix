AC_INIT(nix, m4_esyscmd([bash -c "echo -n $(cat ./.version)$VERSION_SUFFIX"]))
AC_CONFIG_MACRO_DIRS([m4])
AC_CONFIG_SRCDIR(README.md)
AC_CONFIG_AUX_DIR(config)

AC_PROG_SED

# Construct a Nix system name (like "i686-linux").
AC_CANONICAL_HOST
AC_MSG_CHECKING([for the canonical Nix system name])

AC_ARG_WITH(system, AC_HELP_STRING([--with-system=SYSTEM],
  [Platform identifier (e.g., `i686-linux').]),
  [system=$withval],
  [case "$host_cpu" in
     i*86)
        machine_name="i686";;
     amd64)
        machine_name="x86_64";;
     armv6|armv7)
        machine_name="${host_cpu}l";;
     *)
        machine_name="$host_cpu";;
   esac

   case "$host_os" in
     linux-gnu*|linux-musl*)
        # For backward compatibility, strip the `-gnu' part.
        system="$machine_name-linux";;
     *)
        # Strip the version number from names such as `gnu0.3',
        # `darwin10.2.0', etc.
        system="$machine_name-`echo $host_os | "$SED" -e's/@<:@0-9.@:>@*$//g'`";;
   esac])

sys_name=$(uname -s | tr 'A-Z ' 'a-z_')

case $sys_name in
    cygwin*)
        sys_name=cygwin
        ;;
esac

AC_MSG_RESULT($system)
AC_SUBST(system)
AC_DEFINE_UNQUOTED(SYSTEM, ["$system"], [platform identifier ('cpu-os')])


# State should be stored in /nix/var, unless the user overrides it explicitly.
test "$localstatedir" = '${prefix}/var' && localstatedir=/nix/var


CFLAGS=
CXXFLAGS=
AC_PROG_CC
AC_PROG_CXX
AC_PROG_CPP

AC_CHECK_TOOL([AR], [ar])

# Use 64-bit file system calls so that we can support files > 2 GiB.
AC_SYS_LARGEFILE


# Solaris-specific stuff.
AC_STRUCT_DIRENT_D_TYPE
if test "$sys_name" = sunos; then
    # Solaris requires -lsocket -lnsl for network functions
    LIBS="-lsocket -lnsl $LIBS"
fi


# Check for pubsetbuf.
AC_MSG_CHECKING([for pubsetbuf])
AC_LANG_PUSH(C++)
AC_COMPILE_IFELSE([AC_LANG_PROGRAM([[#include <iostream>
using namespace std;
static char buf[1024];]],
    [[cerr.rdbuf()->pubsetbuf(buf, sizeof(buf));]])],
    [AC_MSG_RESULT(yes) AC_DEFINE(HAVE_PUBSETBUF, 1, [Whether pubsetbuf is available.])],
    AC_MSG_RESULT(no))
AC_LANG_POP(C++)


AC_CHECK_FUNCS([statvfs pipe2])


# Check for lutimes, optionally used for changing the mtime of
# symlinks.
AC_CHECK_FUNCS([lutimes])


# Check whether the store optimiser can optimise symlinks.
AC_MSG_CHECKING([whether it is possible to create a link to a symlink])
ln -s bla tmp_link
if ln tmp_link tmp_link2 2> /dev/null; then
    AC_MSG_RESULT(yes)
    AC_DEFINE(CAN_LINK_SYMLINK, 1, [Whether link() works on symlinks.])
else
    AC_MSG_RESULT(no)
fi
rm -f tmp_link tmp_link2


# Check for <locale>.
AC_LANG_PUSH(C++)
AC_CHECK_HEADERS([locale])
AC_LANG_POP(C++)


AC_DEFUN([NEED_PROG],
[
AC_PATH_PROG($1, $2)
if test -z "$$1"; then
    AC_MSG_ERROR([$2 is required])
fi
])

NEED_PROG(bash, bash)
AC_PATH_PROG(xmllint, xmllint, false)
AC_PATH_PROG(xsltproc, xsltproc, false)
AC_PATH_PROG(flex, flex, false)
AC_PATH_PROG(bison, bison, false)
AC_PATH_PROG(dot, dot)
AC_PATH_PROG(lsof, lsof, lsof)


AC_SUBST(coreutils, [$(dirname $(type -p cat))])


AC_ARG_WITH(store-dir, AC_HELP_STRING([--with-store-dir=PATH],
  [path of the Nix store (defaults to /nix/store)]),
  storedir=$withval, storedir='/nix/store')
AC_SUBST(storedir)


# Look for boost, a required dependency.
# Note that AX_BOOST_BASE only exports *CPP* BOOST_CPPFLAGS, no CXX flags,
# and CPPFLAGS are not passed to the C++ compiler automatically.
# Thus we append the returned CPPFLAGS to the CXXFLAGS here.
AX_BOOST_BASE([1.66], [CXXFLAGS="$BOOST_CPPFLAGS $CXXFLAGS"], [AC_MSG_ERROR([Nix requires boost.])])
# For unknown reasons, setting this directly in the ACTION-IF-FOUND above
# ends up with LDFLAGS being empty, so we set it afterwards.
LDFLAGS="$BOOST_LDFLAGS $LDFLAGS"

# On some platforms, new-style atomics need a helper library
AC_MSG_CHECKING(whether -latomic is needed)
AC_LINK_IFELSE([AC_LANG_SOURCE([[
#include <stdint.h>
uint64_t v;
int main() {
    return (int)__atomic_load_n(&v, __ATOMIC_ACQUIRE);
}]])], GCC_ATOMIC_BUILTINS_NEED_LIBATOMIC=no, GCC_ATOMIC_BUILTINS_NEED_LIBATOMIC=yes)
AC_MSG_RESULT($GCC_ATOMIC_BUILTINS_NEED_LIBATOMIC)
if test "x$GCC_ATOMIC_BUILTINS_NEED_LIBATOMIC" = xyes; then
    LIBS="-latomic $LIBS"
fi

PKG_PROG_PKG_CONFIG

AC_ARG_ENABLE(shared, AC_HELP_STRING([--enable-shared],
  [Build shared libraries for Nix [default=yes]]),
  shared=$enableval, shared=yes)
if test "$shared" = yes; then
  AC_SUBST(BUILD_SHARED_LIBS, 1, [Whether to build shared libraries.])
else
  AC_SUBST(BUILD_SHARED_LIBS, 0, [Whether to build shared libraries.])
  PKG_CONFIG="$PKG_CONFIG --static"
fi

# Look for OpenSSL, a required dependency. FIXME: this is only (maybe)
# used by S3BinaryCacheStore.
PKG_CHECK_MODULES([OPENSSL], [libcrypto], [CXXFLAGS="$OPENSSL_CFLAGS $CXXFLAGS"])


# Look for libbz2, a required dependency.
AC_CHECK_LIB([bz2], [BZ2_bzWriteOpen], [true],
  [AC_MSG_ERROR([Nix requires libbz2, which is part of bzip2.  See https://web.archive.org/web/20180624184756/http://www.bzip.org/.])])
AC_CHECK_HEADERS([bzlib.h], [true],
  [AC_MSG_ERROR([Nix requires libbz2, which is part of bzip2.  See https://web.archive.org/web/20180624184756/http://www.bzip.org/.])])
# Checks for libarchive
PKG_CHECK_MODULES([LIBARCHIVE], [libarchive >= 3.1.2], [CXXFLAGS="$LIBARCHIVE_CFLAGS $CXXFLAGS"])

# Look for SQLite, a required dependency.
PKG_CHECK_MODULES([SQLITE3], [sqlite3 >= 3.6.19], [CXXFLAGS="$SQLITE3_CFLAGS $CXXFLAGS"])

# Look for libcurl, a required dependency.
PKG_CHECK_MODULES([LIBCURL], [libcurl], [CXXFLAGS="$LIBCURL_CFLAGS $CXXFLAGS"])

# Look for editline, a required dependency.
# The the libeditline.pc file was added only in libeditline >= 1.15.2,
# see https://github.com/troglobit/editline/commit/0a8f2ef4203c3a4a4726b9dd1336869cd0da8607,
# but e.g. Ubuntu 16.04 has an older version, so we fall back to searching for
# editline.h when the pkg-config approach fails.
PKG_CHECK_MODULES([EDITLINE], [libeditline], [CXXFLAGS="$EDITLINE_CFLAGS $CXXFLAGS"], [
  AC_CHECK_HEADERS([editline.h], [true],
    [AC_MSG_ERROR([Nix requires libeditline; it was found neither via pkg-config nor its normal header.])])
  AC_SEARCH_LIBS([readline read_history], [editline], [],
    [AC_MSG_ERROR([Nix requires libeditline; it was not found via pkg-config, but via its header, but required functions do not work. Maybe it is too old? >= 1.14 is required.])])
])

# Look for libsodium, an optional dependency.
PKG_CHECK_MODULES([SODIUM], [libsodium],
  [AC_DEFINE([HAVE_SODIUM], [1], [Whether to use libsodium for cryptography.])
   CXXFLAGS="$SODIUM_CFLAGS $CXXFLAGS"
   have_sodium=1], [have_sodium=])
AC_SUBST(HAVE_SODIUM, [$have_sodium])

# Look for liblzma, a required dependency.
PKG_CHECK_MODULES([LIBLZMA], [liblzma], [CXXFLAGS="$LIBLZMA_CFLAGS $CXXFLAGS"])
AC_CHECK_LIB([lzma], [lzma_stream_encoder_mt],
  [AC_DEFINE([HAVE_LZMA_MT], [1], [xz multithreaded compression support])])

# Look for zlib, a required dependency.
PKG_CHECK_MODULES([ZLIB], [zlib], [CXXFLAGS="$ZLIB_CFLAGS $CXXFLAGS"])
AC_CHECK_HEADER([zlib.h],[:],[AC_MSG_ERROR([could not find the zlib.h header])])
LDFLAGS="-lz $LDFLAGS"

# Look for libbrotli{enc,dec}.
PKG_CHECK_MODULES([LIBBROTLI], [libbrotlienc libbrotlidec], [CXXFLAGS="$LIBBROTLI_CFLAGS $CXXFLAGS"])


# Look for libseccomp, required for Linux sandboxing.
if test "$sys_name" = linux; then
  AC_ARG_ENABLE([seccomp-sandboxing],
                AC_HELP_STRING([--disable-seccomp-sandboxing],
                               [Don't build support for seccomp sandboxing (only recommended if your arch doesn't support libseccomp yet!)]
                              ))
  if test "x$enable_seccomp_sandboxing" != "xno"; then
    PKG_CHECK_MODULES([LIBSECCOMP], [libseccomp],
                      [CXXFLAGS="$LIBSECCOMP_CFLAGS $CXXFLAGS"])
    have_seccomp=1
    AC_DEFINE([HAVE_SECCOMP], [1], [Whether seccomp is available and should be used for sandboxing.])
  else
    have_seccomp=
  fi
else
  have_seccomp=
fi
AC_SUBST(HAVE_SECCOMP, [$have_seccomp])


# Look for aws-cpp-sdk-s3.
AC_LANG_PUSH(C++)
AC_CHECK_HEADERS([aws/s3/S3Client.h],
  [AC_DEFINE([ENABLE_S3], [1], [Whether to enable S3 support via aws-sdk-cpp.])
  enable_s3=1], [enable_s3=])
AC_SUBST(ENABLE_S3, [$enable_s3])
AC_LANG_POP(C++)

if test -n "$enable_s3"; then
  declare -a aws_version_tokens=($(printf '#include <aws/core/VersionConfig.h>\nAWS_SDK_VERSION_STRING' | $CPP $CPPFLAGS - | grep -v '^#.*' | sed 's/"//g' | tr '.' ' '))
  AC_DEFINE_UNQUOTED([AWS_VERSION_MAJOR], ${aws_version_tokens@<:@0@:>@}, [Major version of aws-sdk-cpp.])
  AC_DEFINE_UNQUOTED([AWS_VERSION_MINOR], ${aws_version_tokens@<:@1@:>@}, [Minor version of aws-sdk-cpp.])
fi


<<<<<<< HEAD
=======
# Whether to use the Boehm garbage collector.
AC_ARG_ENABLE(gc, AC_HELP_STRING([--enable-gc],
  [enable garbage collection in the Nix expression evaluator (requires Boehm GC) [default=yes]]),
  gc=$enableval, gc=yes)
if test "$gc" = yes; then
  PKG_CHECK_MODULES([BDW_GC], [bdw-gc])
  CXXFLAGS="$BDW_GC_CFLAGS $CXXFLAGS"
  AC_DEFINE(HAVE_BOEHMGC, 1, [Whether to use the Boehm garbage collector.])
fi


>>>>>>> 94c93437
# documentation generation switch
AC_ARG_ENABLE(doc-gen, AC_HELP_STRING([--disable-doc-gen],
  [disable documentation generation]),
  doc_generate=$enableval, doc_generate=yes)
AC_SUBST(doc_generate)


# Setuid installations.
AC_CHECK_FUNCS([setresuid setreuid lchown])


# Nice to have, but not essential.
AC_CHECK_FUNCS([strsignal posix_fallocate sysconf])


# This is needed if bzip2 is a static library, and the Nix libraries
# are dynamic.
if test "$(uname)" = "Darwin"; then
    LDFLAGS="-all_load $LDFLAGS"
fi


# Do we have GNU tar?
AC_MSG_CHECKING([if you have a recent GNU tar])
if $tar --version 2> /dev/null | grep -q GNU && tar cvf /dev/null --warning=no-timestamp ./config.log > /dev/null; then
    AC_MSG_RESULT(yes)
    tarFlags="--warning=no-timestamp"
else
    AC_MSG_RESULT(no)
fi
AC_SUBST(tarFlags)


AC_ARG_WITH(sandbox-shell, AC_HELP_STRING([--with-sandbox-shell=PATH],
  [path of a statically-linked shell to use as /bin/sh in sandboxes]),
  sandbox_shell=$withval)
AC_SUBST(sandbox_shell)

# Expand all variables in config.status.
test "$prefix" = NONE && prefix=$ac_default_prefix
test "$exec_prefix" = NONE && exec_prefix='${prefix}'
for name in $ac_subst_vars; do
    declare $name="$(eval echo "${!name}")"
    declare $name="$(eval echo "${!name}")"
    declare $name="$(eval echo "${!name}")"
done

rm -f Makefile.config

AC_CONFIG_HEADER([config.h])
AC_CONFIG_FILES([])
AC_OUTPUT<|MERGE_RESOLUTION|>--- conflicted
+++ resolved
@@ -255,20 +255,6 @@
 fi
 
 
-<<<<<<< HEAD
-=======
-# Whether to use the Boehm garbage collector.
-AC_ARG_ENABLE(gc, AC_HELP_STRING([--enable-gc],
-  [enable garbage collection in the Nix expression evaluator (requires Boehm GC) [default=yes]]),
-  gc=$enableval, gc=yes)
-if test "$gc" = yes; then
-  PKG_CHECK_MODULES([BDW_GC], [bdw-gc])
-  CXXFLAGS="$BDW_GC_CFLAGS $CXXFLAGS"
-  AC_DEFINE(HAVE_BOEHMGC, 1, [Whether to use the Boehm garbage collector.])
-fi
-
-
->>>>>>> 94c93437
 # documentation generation switch
 AC_ARG_ENABLE(doc-gen, AC_HELP_STRING([--disable-doc-gen],
   [disable documentation generation]),
