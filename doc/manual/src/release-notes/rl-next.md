# Release X.Y (202?-??-??)

<<<<<<< HEAD
* Binary cache stores now have a setting `compression-level`.

* `nix develop` now has a flag `--unpack` to run `unpackPhase`.

* Lists can now be compared lexicographically using the `<` operator.

* New built-in function: `builtins.groupBy`, with the same functionality as
  Nixpkgs' `lib.groupBy`, but faster.

* Nix now searches for a flake.nix up until git or filesystem boundary.
=======
* The TOML parser used by `builtins.fromTOML` has been replaced by [a
  more compliant one](https://github.com/ToruNiina/toml11).
>>>>>>> af553b20
<|MERGE_RESOLUTION|>--- conflicted
+++ resolved
@@ -1,6 +1,6 @@
 # Release X.Y (202?-??-??)
 
-<<<<<<< HEAD
+
 * Binary cache stores now have a setting `compression-level`.
 
 * `nix develop` now has a flag `--unpack` to run `unpackPhase`.
@@ -11,7 +11,6 @@
   Nixpkgs' `lib.groupBy`, but faster.
 
 * Nix now searches for a flake.nix up until git or filesystem boundary.
-=======
+
 * The TOML parser used by `builtins.fromTOML` has been replaced by [a
-  more compliant one](https://github.com/ToruNiina/toml11).
->>>>>>> af553b20
+  more compliant one](https://github.com/ToruNiina/toml11).